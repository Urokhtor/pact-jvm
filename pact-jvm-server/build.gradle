buildscript {
  repositories {
    jcenter()
    mavenCentral()
    mavenLocal()
  }
  dependencies {
    classpath 'org.apache.commons:commons-text:1.5'
  }
}

plugins {
  id 'scala'
  id 'application'
  id 'maven-publish'
}

mainClassName = 'au.com.dius.pact.server.Server'

dependencies {
  implementation project(":consumer")
  implementation "ch.qos.logback:logback-core:${project.logbackVersion}",
    "ch.qos.logback:logback-classic:${project.logbackVersion}",
    "com.github.scopt:scopt_2.12:3.5.0"
  implementation("com.typesafe.scala-logging:scala-logging_2.12:3.7.2") {
      exclude group: 'org.scala-lang'
  }
  implementation "ws.unfiltered:unfiltered-netty-server_2.12:0.9.1"
  implementation 'org.apache.commons:commons-io:1.3.2'

  testRuntimeOnly "org.junit.vintage:junit-vintage-engine:${project.junit5Version}"
  testImplementation "org.codehaus.groovy:groovy:${project.groovyVersion}"
  testImplementation('org.spockframework:spock-core:2.0-M3-groovy-3.0') {
    exclude group: 'org.codehaus.groovy'
  }
  testRuntimeOnly "net.bytebuddy:byte-buddy:${project.bytebuddyVersion}"
}

jar {
    manifest.attributes 'Main-Class': mainClassName,
<<<<<<< HEAD
            'Class-Path': configurations.compileClasspath.collect { it.getName() }.join(' ')
=======
            'Class-Path': configurations.runtimeClasspath.collect { it.getName() }.join(' ')
>>>>>>> d11e1742
}

import org.apache.commons.text.StringEscapeUtils
publishing {
  publications {
    serverDistribution(MavenPublication) {
      from components.java
      artifact distZip
      artifact distTar
      pom {
        name = project.name
        packaging = 'jar'
        description = StringEscapeUtils.escapeXml11(new File(projectDir, 'README.md').text)
        url = 'https://github.com/DiUS/pact-jvm'
        licenses {
          license {
            name = 'Apache 2'
            url = 'http://www.apache.org/licenses/LICENSE-2.0.txt'
            distribution = 'repo'
          }
        }
        scm {
          url = 'https://github.com/DiUS/pact-jvm'
          connection = 'https://github.com/DiUS/pact-jvm.git'
        }

        developers {
          developer {
            id = 'thetrav'
            name = 'Travis Dixon'
            email = 'the.trav@gmail.com'
          }
          developer {
            id = 'rholshausen'
            name = 'Ronald Holshausen'
            email = 'rholshausen@dius.com.au'
          }
        }
      }
    }
  }
}

if (System.env.TRAVIS != 'true') {
  signing {
    sign publishing.publications.serverDistribution
  }
}<|MERGE_RESOLUTION|>--- conflicted
+++ resolved
@@ -38,11 +38,7 @@
 
 jar {
     manifest.attributes 'Main-Class': mainClassName,
-<<<<<<< HEAD
             'Class-Path': configurations.compileClasspath.collect { it.getName() }.join(' ')
-=======
-            'Class-Path': configurations.runtimeClasspath.collect { it.getName() }.join(' ')
->>>>>>> d11e1742
 }
 
 import org.apache.commons.text.StringEscapeUtils
