--- conflicted
+++ resolved
@@ -64,11 +64,7 @@
                             Object target) {
       this(provider, host, port, pactVersion, target);
       if (https) {
-<<<<<<< HEAD
-        config = new MockHttpsProviderConfig(port, host, pactVersion);
-=======
         config = MockHttpsProviderConfig.httpsConfig(host, port, pactVersion);
->>>>>>> 37b05f44
       }
     }
 
