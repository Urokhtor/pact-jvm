buildscript {
  repositories {
    mavenLocal()
    jcenter()
    mavenCentral()
    maven { url 'http://clojars.org/repo' }
  }
  dependencies {
    classpath 'com.netflix.nebula:nebula-clojure-plugin:2.2.0'
  }
}

// Clojure plugin is compiled for JDK7
if (javaMajor > 1 || javaMinor > 6) {
  apply plugin: 'nebula.nebula-clojure'
}

dependencies {
  compile project(":pact-jvm-consumer_${project.scalaVersion}"),
    'junit:junit:4.12',
    'org.json:json:20140107',
    "org.apache.commons:commons-lang3:$commonsLang3Version",
    'com.google.guava:guava:18.0'

  testCompile 'ch.qos.logback:logback-core:1.1.2',
    'ch.qos.logback:logback-classic:1.1.2',
    'org.apache.commons:commons-collections4:4.0',
    'com.google.code.gson:gson:2.3.1',
    "org.apache.httpcomponents:fluent-hc:$httpClientVersion",
    "org.apache.httpcomponents:httpclient:$httpClientVersion",
    'com.jayway.restassured:rest-assured:2.8.0'

<<<<<<< HEAD
  if (javaMajor > 1 || javaMinor > 6) {
    testCompile 'org.clojure:clojure:1.6.0', 'http-kit:http-kit:2.1.19'
  }
=======
  testCompile 'org.clojure:clojure:1.6.0',
    'http-kit:http-kit:2.1.19'
>>>>>>> 0bac2ba8
}

test {
    systemProperties['pact.rootDir'] = "$buildDir/pacts"
}

if (javaMajor > 1 || javaMinor > 6) {
  clojureTest {
    jvmOptions = {
      systemProperty('pact.rootDir', "$buildDir/pacts")
    }
    junit = true
    clojureTest.dependsOn 'testClasses'
  }

  clojure.aotCompile = true
  clojureRepl.port = '7888'
}<|MERGE_RESOLUTION|>--- conflicted
+++ resolved
@@ -30,14 +30,10 @@
     "org.apache.httpcomponents:httpclient:$httpClientVersion",
     'com.jayway.restassured:rest-assured:2.8.0'
 
-<<<<<<< HEAD
   if (javaMajor > 1 || javaMinor > 6) {
-    testCompile 'org.clojure:clojure:1.6.0', 'http-kit:http-kit:2.1.19'
+    testCompile 'org.clojure:clojure:1.6.0',
+      'http-kit:http-kit:2.1.19'
   }
-=======
-  testCompile 'org.clojure:clojure:1.6.0',
-    'http-kit:http-kit:2.1.19'
->>>>>>> 0bac2ba8
 }
 
 test {
