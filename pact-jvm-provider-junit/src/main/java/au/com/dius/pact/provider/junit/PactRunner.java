package au.com.dius.pact.provider.junit;

import au.com.dius.pact.model.Pact;
import au.com.dius.pact.provider.junit.loader.PactBroker;
import au.com.dius.pact.provider.junit.loader.PactFolder;
import au.com.dius.pact.provider.junit.loader.PactLoader;
import au.com.dius.pact.provider.junit.loader.PactSource;
import au.com.dius.pact.provider.junit.target.HttpTarget;
import au.com.dius.pact.provider.junit.target.Target;
import au.com.dius.pact.provider.junit.target.TestTarget;
import groovy.json.JsonException;
import org.junit.runner.Description;
import org.junit.runner.notification.RunNotifier;
import org.junit.runners.ParentRunner;
import org.junit.runners.model.InitializationError;
import org.junit.runners.model.TestClass;
import org.slf4j.Logger;
import org.slf4j.LoggerFactory;

import java.io.IOException;
import java.lang.annotation.Annotation;
import java.lang.reflect.Constructor;
import java.lang.reflect.InvocationTargetException;
import java.util.ArrayList;
import java.util.List;

/**
 * JUnit Runner runs pacts against provider
 * To set up name of tested provider use {@link Provider} annotation
 * To point on pact's source use {@link PactBroker}, {@link PactFolder} or {@link PactSource} annotations
 * <p>
 * To point provider for testing use combination of {@link Target} interface and {@link TestTarget} annotation
 * There is out-of-the-box implementation of {@link Target}:
 * {@link HttpTarget} that will play interaction from pacts as http request and check http responses
 * <p>
 * Runner supports:
 * - {@link org.junit.BeforeClass}, {@link org.junit.AfterClass} and {@link org.junit.ClassRule} annotations,
 * that will be run once - before/after whole contract test suite
 * <p>
 * - {@link org.junit.Before}, {@link org.junit.After} and {@link org.junit.Rule} annotations,
 * that will be run before/after each test of interaction
 * <b>WARNING:</b> please note, that only {@link org.junit.rules.TestRule} is possible to use with this runner,
 * i.e. {@link org.junit.rules.MethodRule} <b>IS NOT supported</b>
 * <p>
 * - {@link State} - before each interaction that require state change,
 * all methods annotated by {@link State} with appropriate state listed will be invoked
 */
public class PactRunner extends ParentRunner<InteractionRunner> {
    private final Logger LOGGER = LoggerFactory.getLogger(PactRunner.class);
    private final List<InteractionRunner> child;

    public PactRunner(final Class<?> clazz) throws InitializationError {
      super(clazz);

      final Provider providerInfo = clazz.getAnnotation(Provider.class);
      if (providerInfo == null) {
          throw new InitializationError("Provider name should be specified by using " +
            Provider.class.getName() + " annotation");
      }
      final String serviceName = providerInfo.value();

      final Consumer consumerInfo = clazz.getAnnotation(Consumer.class);
      final String consumerName = consumerInfo != null ? consumerInfo.value() : null;

      final TestClass testClass = new TestClass(clazz);

<<<<<<< HEAD
        this.child = new ArrayList<>();
        final List<Pact> pacts= new ArrayList<>();
        PactLoader pactLoader = getPactSource(testClass);
        try {
            List<Pact> list = pactLoader.load(serviceName);
            for (final Pact p : list) {
                if ( consumerName == null || p.getConsumer().getName().equals(consumerName)){
                  pacts.add(p);
                }
            }
        } catch (final IOException e) {
            throw new InitializationError(e);
        }

      if (pacts.isEmpty()) {
        throw new InitializationError("Did not find any pact files for provider " + providerInfo.value());
=======
      this.child = new ArrayList<>();
      final List<Pact> pacts;
      PactLoader pactLoader = getPactSource(testClass);
      try {
        pacts = filterPacts(pactLoader.load(serviceName).stream()
                .filter(p -> consumerName == null || p.getConsumer().getName().equals(consumerName))
                .collect(Collectors.toList()));
      } catch (final IOException | JsonException e) {
        throw new InitializationError(e);
      }

      if (pacts == null || pacts.isEmpty()) {
        if (clazz.isAnnotationPresent(IgnoreNoPactsToVerify.class)) {
          LOGGER.warn("Did not find any pact files for provider " + providerInfo.value());
        } else {
          throw new InitializationError("Did not find any pact files for provider " + providerInfo.value());
        }
>>>>>>> 7c1f6d37
      }

      if (pacts != null) {
        for (final Pact pact : pacts) {
          this.child.add(new InteractionRunner(testClass, pact, pactLoader.getPactSource()));
        }
      }
    }

    protected List<Pact> filterPacts(List<Pact> pacts){
        return pacts;
    }

    @Override
    protected List<InteractionRunner> getChildren() {
        return child;
    }

    @Override
    protected Description describeChild(final InteractionRunner child) {
        return child.getDescription();
    }

    @Override
    protected void runChild(final InteractionRunner interaction, final RunNotifier notifier) {
        interaction.run(notifier);
    }

    protected PactLoader getPactSource(final TestClass clazz) throws InitializationError {
        final PactSource pactSource = clazz.getAnnotation(PactSource.class);
        List<Annotation> pactLoaders = new ArrayList<>();
        for(Annotation annotation: clazz.getAnnotations()) {
            if (annotation.annotationType().getAnnotation(PactSource.class) != null) {
                pactLoaders.add(annotation);
            }
        }
        if ((pactSource == null ? 0 : 1) + pactLoaders.size() != 1) {
            throw new InitializationError("Exactly one pact source should be set");
        }
        try {
            if (pactSource != null) {
                final Class<? extends PactLoader> pactLoaderClass = pactSource.value();
                try {
                    // Checks if there is a constructor with one argument of type Class.
                    final Constructor<? extends PactLoader> contructorWithClass = pactLoaderClass.getDeclaredConstructor(Class.class);
                    contructorWithClass.setAccessible(true);
                    return contructorWithClass.newInstance(clazz.getJavaClass());
                } catch(NoSuchMethodException e) {
                    LOGGER.error(e.getMessage(), e);
                    return pactLoaderClass.newInstance();
                }
            } else {
                final Annotation annotation = pactLoaders.iterator().next();
                return annotation.annotationType().getAnnotation(PactSource.class).value()
                  .getConstructor(annotation.annotationType()).newInstance(annotation);
            }
        } catch (final InstantiationException | IllegalAccessException | NoSuchMethodException | InvocationTargetException e) {
            LOGGER.error("Error while creating pact source", e);
            throw new InitializationError(e);
        }
    }
}<|MERGE_RESOLUTION|>--- conflicted
+++ resolved
@@ -50,62 +50,43 @@
     private final List<InteractionRunner> child;
 
     public PactRunner(final Class<?> clazz) throws InitializationError {
-      super(clazz);
+        super(clazz);
 
-      final Provider providerInfo = clazz.getAnnotation(Provider.class);
-      if (providerInfo == null) {
-          throw new InitializationError("Provider name should be specified by using " +
-            Provider.class.getName() + " annotation");
-      }
-      final String serviceName = providerInfo.value();
+        final Provider providerInfo = clazz.getAnnotation(Provider.class);
+        if (providerInfo == null) {
+            throw new InitializationError("Provider name should be specified by using " + Provider.class.getName() + " annotation");
+        }
+        final String serviceName = providerInfo.value();
 
       final Consumer consumerInfo = clazz.getAnnotation(Consumer.class);
       final String consumerName = consumerInfo != null ? consumerInfo.value() : null;
 
       final TestClass testClass = new TestClass(clazz);
 
-<<<<<<< HEAD
         this.child = new ArrayList<>();
-        final List<Pact> pacts= new ArrayList<>();
+        final List<Pact> pacts = new ArrayList<>();
         PactLoader pactLoader = getPactSource(testClass);
         try {
-            List<Pact> list = pactLoader.load(serviceName);
+            List<Pact> list = filterPacts(pactLoader.load(serviceName));
             for (final Pact p : list) {
                 if ( consumerName == null || p.getConsumer().getName().equals(consumerName)){
                   pacts.add(p);
                 }
             }
-        } catch (final IOException e) {
+        } catch (final IOException | JsonException e) {
             throw new InitializationError(e);
         }
 
       if (pacts.isEmpty()) {
-        throw new InitializationError("Did not find any pact files for provider " + providerInfo.value());
-=======
-      this.child = new ArrayList<>();
-      final List<Pact> pacts;
-      PactLoader pactLoader = getPactSource(testClass);
-      try {
-        pacts = filterPacts(pactLoader.load(serviceName).stream()
-                .filter(p -> consumerName == null || p.getConsumer().getName().equals(consumerName))
-                .collect(Collectors.toList()));
-      } catch (final IOException | JsonException e) {
-        throw new InitializationError(e);
-      }
-
-      if (pacts == null || pacts.isEmpty()) {
         if (clazz.isAnnotationPresent(IgnoreNoPactsToVerify.class)) {
           LOGGER.warn("Did not find any pact files for provider " + providerInfo.value());
         } else {
           throw new InitializationError("Did not find any pact files for provider " + providerInfo.value());
         }
->>>>>>> 7c1f6d37
       }
 
-      if (pacts != null) {
-        for (final Pact pact : pacts) {
-          this.child.add(new InteractionRunner(testClass, pact, pactLoader.getPactSource()));
-        }
+      for (final Pact pact : pacts) {
+        this.child.add(new InteractionRunner(testClass, pact, pactLoader.getPactSource()));
       }
     }
 
