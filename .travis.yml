language: java
sudo: false
jdk:
  - oraclejdk8
  - oraclejdk9
  - oraclejdk10
  - oraclejdk11
  - openjdk8
  - openjdk9
  - openjdk10
  - openjdk11
env:
<<<<<<< HEAD
  - JAVA_OPTS="-Xmx512m" GRADLE_OPTS="-Xms128m" PROJECT='-p core'
  - JAVA_OPTS="-Xmx512m" GRADLE_OPTS="-Xms128m" PROJECT=
script:
  - unset _JAVA_OPTIONS
  - env
  - ./gradlew --stacktrace --no-daemon -i $PROJECT build
=======
  - TASKS="check_2.12" JAVA_OPTS="-Xmx512m" GRADLE_OPTS="-Xms128m"
  - TASKS="check_nonscala" JAVA_OPTS="-Xmx512m" GRADLE_OPTS="-Xms128m"
  - TASKS="build -x check" JAVA_OPTS="-Xmx512m" GRADLE_OPTS="-Xms128m"
script:
  - unset _JAVA_OPTIONS
  - env
  - ./gradlew --stacktrace --no-daemon $TASKS
>>>>>>> 4dad256d
install: true<|MERGE_RESOLUTION|>--- conflicted
+++ resolved
@@ -10,20 +10,9 @@
   - openjdk10
   - openjdk11
 env:
-<<<<<<< HEAD
   - JAVA_OPTS="-Xmx512m" GRADLE_OPTS="-Xms128m" PROJECT='-p core'
   - JAVA_OPTS="-Xmx512m" GRADLE_OPTS="-Xms128m" PROJECT=
 script:
   - unset _JAVA_OPTIONS
-  - env
-  - ./gradlew --stacktrace --no-daemon -i $PROJECT build
-=======
-  - TASKS="check_2.12" JAVA_OPTS="-Xmx512m" GRADLE_OPTS="-Xms128m"
-  - TASKS="check_nonscala" JAVA_OPTS="-Xmx512m" GRADLE_OPTS="-Xms128m"
-  - TASKS="build -x check" JAVA_OPTS="-Xmx512m" GRADLE_OPTS="-Xms128m"
-script:
-  - unset _JAVA_OPTIONS
-  - env
-  - ./gradlew --stacktrace --no-daemon $TASKS
->>>>>>> 4dad256d
+  - ./gradlew --stacktrace --no-daemon $PROJECT build
 install: true