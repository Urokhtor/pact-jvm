--- conflicted
+++ resolved
@@ -59,19 +59,8 @@
     def expected = message.asPactRequest()
     def actualMessage = new Response(200, ['Content-Type': message.contentType], actual, [:])
     if (result) {
-<<<<<<< HEAD
-          mismatches = JavaConverters$.MODULE$.seqAsJavaListConverter(result.value.matchBody(expected,
+      mismatches = JavaConverters$.MODULE$.seqAsJavaListConverter(result.value.matchBody(expected,
             actualMessage, new DiffConfig(true, false))).asJava()
-      } else {
-          def expectedBody = message.contents?.toString()
-          if (!StringUtils.isEmpty(expectedBody) && StringUtils.isEmpty(actual)) {
-              mismatches << BodyMismatch.apply(expectedBody, None$.MODULE$.get())
-          } else if (actual != expectedBody) {
-              mismatches << BodyMismatch(expectedBody, actual)
-          }
-=======
-      mismatches = JavaConverters$.MODULE$.seqAsJavaListConverter(result.value.matchBody(expected,
-            actualMessage, DiffConfig.apply(true, false))).asJava()
     } else {
       def expectedBody = message.contents.orElse('')
       if (!StringUtils.isEmpty(expectedBody) && StringUtils.isEmpty(actual)) {
@@ -79,7 +68,6 @@
       } else if (actual.orElse('') != expectedBody) {
           mismatches << BodyMismatch(expectedBody, actual.orElse(''))
       }
->>>>>>> 74511dfc
     }
 
     new ResponseComparison(expected: expected, actual: [contentType: [mimeType: message.contentType]],
