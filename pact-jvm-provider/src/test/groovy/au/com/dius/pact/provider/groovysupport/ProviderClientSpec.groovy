--- conflicted
+++ resolved
@@ -36,11 +36,7 @@
     ]
     httpClient = Mock CloseableHttpClient
     httpClientFactory = Mock HttpClientFactory
-<<<<<<< HEAD
-    client = new ProviderClient(provider: provider, httpClientFactory: httpClientFactory)
-=======
     client = GroovySpy(ProviderClient, constructorArgs: [[provider: provider, httpClientFactory: httpClientFactory]])
->>>>>>> e5d6d423
     httpRequest = Mock HttpRequest
     state = new ProviderState('provider state')
   }
@@ -260,6 +256,7 @@
     client.makeStateChangeRequest(stateChangeUrl, state, true, true, true)
 
     then:
+    1 * client.makeStateChangeRequest(stateChangeUrl, state, true, true, true)
     0 * _
   }
 
@@ -271,6 +268,7 @@
     client.makeStateChangeRequest(stateChangeUrl, state, true, true, true)
 
     then:
+    1 * client.makeStateChangeRequest(stateChangeUrl, state, true, true, true)
     1 * httpClientFactory.newClient(provider) >> httpClient
     1 * httpClient.execute({ it.method == 'POST' && it.requestLine.uri == stateChangeUrl })
     0 * _
@@ -284,6 +282,7 @@
     client.makeStateChangeRequest(stateChangeUrl, state, true, true, true)
 
     then:
+    1 * client.makeStateChangeRequest(stateChangeUrl, state, true, true, true)
     1 * httpClientFactory.newClient(provider) >> httpClient
     1 * httpClient.execute({ it.method == 'POST' && it.requestLine.uri == stateChangeUrl.toString() })
     0 * _
@@ -303,83 +302,6 @@
     client.makeStateChangeRequest(stateChangeUrl, state, true, true, true)
 
     then:
-    1 * httpClientFactory.newClient(provider) >> httpClient
-    1 * httpClient.execute({
-      it.method == 'POST' && it.requestLine.uri == stateChangeUrl && it.entity.content.text == exepectedBody
-    })
-    0 * _
-  }
-
-  def 'makeStateChangeRequest adds the state change values to the query parameters if postStateInBody is false'() {
-    given:
-    state = new ProviderState('state one', [a: 'a', b: 1])
-    def stateChangeUrl = 'http://state.change:1244'
-
-    when:
-    client.makeStateChangeRequest(stateChangeUrl, state, false, true, true)
-
-    then:
-    1 * httpClientFactory.newClient(provider) >> httpClient
-    1 * httpClient.execute({
-      it.method == 'POST' && it.requestLine.uri == 'http://state.change:1244?state=state+one&a=a&b=1&action=setup'
-    })
-    0 * _
-  }
-
-  def 'makeStateChangeRequest does nothing if there is no state change URL'() {
-    given:
-    def stateChangeUrl = null
-
-    when:
-    client.makeStateChangeRequest(stateChangeUrl, state, true, true, true)
-
-    then:
-    1 * client.makeStateChangeRequest(stateChangeUrl, state, true, true, true)
-    0 * _
-  }
-
-  def 'makeStateChangeRequest posts the state change if there is a state change URL'() {
-    given:
-    def stateChangeUrl = 'http://state.change:1244'
-
-    when:
-    client.makeStateChangeRequest(stateChangeUrl, state, true, true, true)
-
-    then:
-    1 * client.makeStateChangeRequest(stateChangeUrl, state, true, true, true)
-    1 * httpClientFactory.newClient(provider) >> httpClient
-    1 * httpClient.execute({ it.method == 'POST' && it.requestLine.uri == stateChangeUrl })
-    0 * _
-  }
-
-  def 'makeStateChangeRequest posts the state change if there is a state change URL and it is a URI'() {
-    given:
-    def stateChangeUrl = new URI('http://state.change:1244')
-
-    when:
-    client.makeStateChangeRequest(stateChangeUrl, state, true, true, true)
-
-    then:
-    1 * client.makeStateChangeRequest(stateChangeUrl, state, true, true, true)
-    1 * httpClientFactory.newClient(provider) >> httpClient
-    1 * httpClient.execute({ it.method == 'POST' && it.requestLine.uri == stateChangeUrl.toString() })
-    0 * _
-  }
-
-  def 'makeStateChangeRequest adds the state change values to the body if postStateInBody is true'() {
-    given:
-    state = new ProviderState('state one', [a: 'a', b: 1])
-    def stateChangeUrl = 'http://state.change:1244'
-    def exepectedBody = new JsonBuilder([
-      state: 'state one',
-      params: [a: 'a', b: 1],
-      action: 'setup'
-    ]).toPrettyString()
-
-    when:
-    client.makeStateChangeRequest(stateChangeUrl, state, true, true, true)
-
-    then:
     1 * client.makeStateChangeRequest(stateChangeUrl, state, true, true, true)
     1 * httpClientFactory.newClient(provider) >> httpClient
     1 * httpClient.execute({
