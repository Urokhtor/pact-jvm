dependencies {
    compile project(":pact-jvm-model"), project(":pact-jvm-pact-broker"),
        project(":pact-jvm-matchers_${project.scalaVersion}"),
        'commons-io:commons-io:2.5',
        "org.fusesource.jansi:jansi:${project.jansiVersion}",
        "org.apache.httpcomponents:httpclient:${project.httpClientVersion}",
        'org.reflections:reflections:0.9.10'
<<<<<<< HEAD
=======
    compile 'org.scala-lang.modules:scala-java8-compat_2.12:0.8.0'
>>>>>>> 0ae7cb8f

    testCompile project(":pact-jvm-consumer-groovy_${project.scalaVersion}")
    testCompile "ch.qos.logback:logback-classic:${project.logbackVersion}"
}

compileGroovy {
  classpath = classpath.plus(files(compileKotlin.destinationDir))
  dependsOn compileKotlin
}

compileTestGroovy {
  dependsOn compileTestScala
  classpath = classpath.plus(files(compileTestScala.destinationDir))
}

test {
  systemProperties['pact.rootDir'] = "$buildDir/pacts"
}

compileKotlin {
  kotlinOptions {
    apiVersion = "1.1"
  }
}<|MERGE_RESOLUTION|>--- conflicted
+++ resolved
@@ -5,10 +5,6 @@
         "org.fusesource.jansi:jansi:${project.jansiVersion}",
         "org.apache.httpcomponents:httpclient:${project.httpClientVersion}",
         'org.reflections:reflections:0.9.10'
-<<<<<<< HEAD
-=======
-    compile 'org.scala-lang.modules:scala-java8-compat_2.12:0.8.0'
->>>>>>> 0ae7cb8f
 
     testCompile project(":pact-jvm-consumer-groovy_${project.scalaVersion}")
     testCompile "ch.qos.logback:logback-classic:${project.logbackVersion}"
