--- conflicted
+++ resolved
@@ -19,10 +19,6 @@
         aliceService {
             serviceConsumer 'V3Consumer'
             hasPactWith 'V3Service'
-<<<<<<< HEAD
-            port 1254
-=======
->>>>>>> 00f03169
         }
 
         aliceService {
@@ -38,13 +34,8 @@
             )
         }
 
-<<<<<<< HEAD
-        PactVerificationResult result = aliceService.runTest(specificationVersion: PactSpecVersion.V3) {
-            def client = new RESTClient('http://localhost:1254/')
-=======
         PactVerificationResult result = aliceService.runTest(specificationVersion: PactSpecVersion.V3) { mockServer ->
             def client = new RESTClient(mockServer.url)
->>>>>>> 00f03169
             def aliceResponse = client.get(path: '/mallory', query: [status: 'good', name: 'ron'])
 
             assert aliceResponse.status == 200
