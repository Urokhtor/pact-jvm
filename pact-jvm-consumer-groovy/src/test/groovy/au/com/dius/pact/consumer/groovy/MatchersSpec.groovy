--- conflicted
+++ resolved
@@ -13,7 +13,6 @@
 
     where:
 
-<<<<<<< HEAD
     matcherMethod | param                                  | matcherDefinition
     'string'      | 'type'                                 | [match: 'type']
     'identifier'  | ''                                     | [match: 'integer']
@@ -29,6 +28,7 @@
     'uuid'        | '12345678-1234-1234-1234-123456789012' | [match: 'regex', regex: '[0-9a-f]{8}-[0-9a-f]{4}-[0-9a-f]{4}-[0-9a-f]{4}-[0-9a-f]{12}']
     'equalTo'     | 'value'                                | [match: 'equality']
     'includesStr' | 'value'                                | [match: 'include', value: 'value']
+    'bool'        | true                                   | [match: 'type']
   }
 
   @Unroll
@@ -46,21 +46,6 @@
   def 'each like matcher method generates the correct matcher definition'() {
     expect:
     Matchers.eachLike([:]).matcher.toMap() == [match: 'type']
-=======
-    matcherMethod | param        | matcherDefinition
-    'string'      | 'type'       | [match: 'type']
-    'identifier'  | ''           | [match: 'type']
-    'numeric'     | 1            | [match: 'number']
-    'decimal'     | 1            | [match: 'decimal']
-    'integer'     | 1            | [match: 'integer']
-    'regexp'      | '[0-9]+'     | [match: 'regex', regex: '[0-9]+']
-    'hexValue'    | '1234'       | [match: 'regex', regex: '[0-9a-fA-F]+']
-    'ipAddress'   | '1.2.3.4'    | [match: 'regex', regex: '(\\d{1,3}\\.)+\\d{1,3}']
-    'timestamp'   | 'yyyy-mm-dd' | [match: 'timestamp', timestamp: 'yyyy-mm-dd']
-    'date'        | 'yyyy-mm-dd' | [match: 'date', date: 'yyyy-mm-dd']
-    'time'        | 'yyyy-mm-dd' | [match: 'time', time: 'yyyy-mm-dd']
-    'bool'        | true         | [match: 'type']
->>>>>>> 00f03169
   }
 
   @Unroll
