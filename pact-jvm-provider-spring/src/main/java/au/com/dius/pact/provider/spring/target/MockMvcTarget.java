--- conflicted
+++ resolved
@@ -7,6 +7,7 @@
 import au.com.dius.pact.provider.PactVerification;
 import au.com.dius.pact.provider.ProviderInfo;
 import au.com.dius.pact.provider.ProviderVerifier;
+import au.com.dius.pact.provider.Supplier;
 import au.com.dius.pact.provider.junit.Provider;
 import au.com.dius.pact.provider.junit.TargetRequestFilter;
 import au.com.dius.pact.provider.junit.target.BaseTarget;
@@ -27,12 +28,7 @@
 import java.util.HashMap;
 import java.util.List;
 import java.util.Map;
-<<<<<<< HEAD
 import java.util.concurrent.Callable;
-=======
-import java.util.Optional;
-import java.util.function.Consumer;
->>>>>>> 815be219
 
 import static org.springframework.test.web.servlet.setup.MockMvcBuilders.standaloneSetup;
 
@@ -80,7 +76,7 @@
         Optional<List<Object>> c = Optional.ofNullable(controllers);
         this.controllers = c.orElseThrow(new IllegalArgumentException("controllers cannot be null"));
         this.controllerAdvice = Optional.ofNullable(controllerAdvice).orElse(Collections.emptyList());
-        this.messageConverters = Optional.ofNullable(messageConverters).orElse(Collections.emptyList());
+        this.messageConverters = Optional.ofNullable(messageConverters).orElse(new ArrayList<HttpMessageConverter>());
         this.printRequestResponse = printRequestResponse;
         this.runTimes = runTimes;
     }
@@ -166,7 +162,12 @@
 
         setupReporters(verifier, provider.getName(), interaction.getDescription());
 
-        verifier.setProjectClasspath(this::getClassPathUrls);
+        verifier.setProjectClasspath(new Supplier<URL[]>() {
+            @Override
+            public URL[] get() {
+                return getClassPathUrls();
+            }
+        });
 
         verifier.initialiseReporters(provider);
         verifier.reportVerificationForConsumer(consumer, provider);
@@ -205,9 +206,6 @@
 
         return providerInfo;
     }
-<<<<<<< HEAD
-}
-=======
 
     private HttpMessageConverter[] getMessageConverterArray() {
         return messageConverters.toArray(
@@ -215,5 +213,4 @@
         );
     }
 
-}
->>>>>>> 815be219
+}