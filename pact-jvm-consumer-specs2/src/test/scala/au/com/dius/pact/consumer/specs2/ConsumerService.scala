package au.com.dius.pact.consumer.specs2

import java.util.concurrent.Executors
import java.util.function

import au.com.dius.pact.consumer.dispatch.HttpClient
<<<<<<< HEAD
import au.com.dius.pact.model.{OptionalBody, PactReader, Request, Response}
=======
import au.com.dius.pact.model.{OptionalBody, PactReaderKt, Request}
>>>>>>> 3b88c440

import scala.collection.JavaConversions
import scala.collection.JavaConversions._
import scala.collection.JavaConverters._
import scala.concurrent.{ExecutionContext, Future}

case class ConsumerService(serverUrl: String) {
  import Fixtures._
  implicit val executionContext = ExecutionContext.fromExecutor(Executors.newCachedThreadPool)

  private def extractFrom(body: OptionalBody): Boolean = {
    body.orElse("") == "{\"responsetest\": true}"
  }

  def extractResponseTest(path: String = request.getPath): Future[Boolean] = {
    Future {
      TestHttpSupport.INSTANCE.extractResponseTest(serverUrl, path, request)
    }
  }

  def simpleGet(path: String): Future[(Int, String)] = {
    Future {
      val result = TestHttpSupport.INSTANCE.simpleGet(serverUrl, path)
      (result.getFirst, result.getSecond)
    }
  }

  def simpleGet(path: String, query: String): Future[(Int, String)] = {
<<<<<<< HEAD
    Future {
      val result = TestHttpSupport.INSTANCE.simpleGet(serverUrl, path, query)
      (result.getFirst, result.getSecond)
    }
=======
    toScala[(Int, String)](HttpClient.run(new Request("GET", serverUrl + path, PactReaderKt.queryStringToMap(query, true))).thenApply { response =>
      (response.getStatus, response.getBody.getValue)
    })
>>>>>>> 3b88c440
  }

  def options(path: String): Future[(Int, String, Map[String, String])] = {
    Future {
      val result = TestHttpSupport.INSTANCE.options(serverUrl, path)
      (result.getFirst, result.getSecond, result.getThird.toMap)
    }
  }
}<|MERGE_RESOLUTION|>--- conflicted
+++ resolved
@@ -1,18 +1,10 @@
 package au.com.dius.pact.consumer.specs2
 
 import java.util.concurrent.Executors
-import java.util.function
 
-import au.com.dius.pact.consumer.dispatch.HttpClient
-<<<<<<< HEAD
-import au.com.dius.pact.model.{OptionalBody, PactReader, Request, Response}
-=======
-import au.com.dius.pact.model.{OptionalBody, PactReaderKt, Request}
->>>>>>> 3b88c440
+import au.com.dius.pact.model.OptionalBody
 
-import scala.collection.JavaConversions
 import scala.collection.JavaConversions._
-import scala.collection.JavaConverters._
 import scala.concurrent.{ExecutionContext, Future}
 
 case class ConsumerService(serverUrl: String) {
@@ -37,16 +29,10 @@
   }
 
   def simpleGet(path: String, query: String): Future[(Int, String)] = {
-<<<<<<< HEAD
     Future {
       val result = TestHttpSupport.INSTANCE.simpleGet(serverUrl, path, query)
       (result.getFirst, result.getSecond)
     }
-=======
-    toScala[(Int, String)](HttpClient.run(new Request("GET", serverUrl + path, PactReaderKt.queryStringToMap(query, true))).thenApply { response =>
-      (response.getStatus, response.getBody.getValue)
-    })
->>>>>>> 3b88c440
   }
 
   def options(path: String): Future[(Int, String, Map[String, String])] = {
