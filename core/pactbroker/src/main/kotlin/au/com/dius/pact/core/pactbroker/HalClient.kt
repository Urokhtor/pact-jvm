--- conflicted
+++ resolved
@@ -334,11 +334,7 @@
           return if (linkByName is JsonValue.Object && linkByName["templated"].isBoolean) {
             parseLinkUrl(linkByName["href"].toString(), options)
           } else if (linkByName is JsonValue.Object) {
-<<<<<<< HEAD
             Json.toString(linkByName["href"])
-=======
-            linkByName["href"].asString()
->>>>>>> a816fb89
           } else {
             throw InvalidNavigationRequest("Link '$link' does not have an entry with name '${options["name"]}'. " +
               "URL: '$baseUrl', LINK: '$link'")
@@ -349,15 +345,9 @@
         }
       } else if (linkData is JsonValue.Object) {
         return if (linkData.has("templated") && linkData["templated"].isBoolean) {
-<<<<<<< HEAD
           parseLinkUrl(Json.toString(linkData["href"]), options)
         } else {
           Json.toString(linkData["href"])
-=======
-          parseLinkUrl(linkData["href"].asString(), options)
-        } else {
-          linkData["href"].asString()
->>>>>>> a816fb89
         }
       } else {
         throw InvalidHalResponse("Expected link in map form in the response, but " +
