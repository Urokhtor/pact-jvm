--- conflicted
+++ resolved
@@ -495,8 +495,6 @@
     then:
     1 * mockClient.execute({ it.URI.rawPath == '/pacticipants/my%2Fprovider-name' }, _) >> mockResponse
   }
-<<<<<<< HEAD
-=======
 
   @Issue('1399')
   def 'navigating with a base URL containing a path'() {
@@ -514,9 +512,8 @@
 
     then:
     1 * mockClient.execute(_, _) >> { args ->
-      assert args[0].getURI().toString() == 'http://localhost:1234/subpath/one/two/';
+      assert args[0].getURI().toString() == 'http://localhost:1234/subpath/one/two/'
       mockResponse
     }
   }
->>>>>>> a816fb89
 }