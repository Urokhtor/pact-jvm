--- conflicted
+++ resolved
@@ -499,35 +499,25 @@
   val expression: String,
   val dataType: DataType = DataType.RAW
 ) : Generator {
-<<<<<<< HEAD
+  private val ep: ExpressionParser = ExpressionParser()
+
   override val type: String
     get() = "ProviderState"
 
   override fun toMap(pactSpecVersion: PactSpecVersion): Map<String, Any> {
-    return mapOf("type" to type, "expression" to toDefaultExpressions(expression), "dataType" to dataType.name)
-=======
-  private val ep: ExpressionParser = ExpressionParser()
-
-  override fun toMap(pactSpecVersion: PactSpecVersion): Map<String, Any> {
     return mapOf(
-      "type" to "ProviderState",
+      "type" to type,
       "expression" to ep.toDefaultExpressions(expression),
-      "dataType" to type.name
+      "dataType" to dataType.name
     )
->>>>>>> df86c8ad
   }
 
   override fun generate(context: MutableMap<String, Any>, exampleValue: Any?): Any? {
     return when (val providerState = context["providerState"]) {
       is Map<*, *> -> {
         val map = providerState as Map<String, Any>
-<<<<<<< HEAD
-        if (containsExpressions(expression, true)) {
-          parseExpression(expression, dataType, MapValueResolver(map), true)
-=======
         if (ep.containsExpressions(expression, true)) {
-          ep.parseExpression(expression, type, MapValueResolver(map), true)
->>>>>>> df86c8ad
+          ep.parseExpression(expression, dataType, MapValueResolver(map), true)
         } else {
           map[expression]
         }
