--- conflicted
+++ resolved
@@ -82,33 +82,8 @@
 
     @JvmStatic
     fun fromJson(json: JsonValue.Object): Response {
-<<<<<<< HEAD
       val status = statusFromJson(json)
       val headers = headersFromJson(json)
-=======
-      val status = when {
-        json.has("status") -> {
-          val statusJson = json["status"]
-          when {
-            statusJson.isNumber -> statusJson.asNumber().toInt()
-            statusJson is JsonValue.StringValue -> statusJson.asString().toInt()
-            else -> DEFAULT_STATUS
-          }
-        }
-        else -> DEFAULT_STATUS
-      }
-      val headers = if (json.has("headers") && json["headers"] is JsonValue.Object) {
-        json["headers"].asObject().entries.entries.associate { (key, value) ->
-          if (value is JsonValue.Array) {
-            key to value.values.map { Json.toString(it) }
-          } else {
-            key to listOf(Json.toString(value).trim())
-          }
-        }
-      } else {
-        emptyMap()
-      }
->>>>>>> 73c9053d
 
       var contentType = ContentType.UNKNOWN
       val contentTypeEntry = headers.entries.find { it.key.toUpperCase() == "CONTENT-TYPE" }
@@ -134,7 +109,7 @@
           if (value is JsonValue.Array) {
             key to value.values.map { Json.toString(it) }
           } else {
-            key to Json.toString(value).split(",").map { it.trim() }
+            key to listOf(Json.toString(value).trim())
           }
         }
       } else {
