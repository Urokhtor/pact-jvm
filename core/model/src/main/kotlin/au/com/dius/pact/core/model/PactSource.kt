package au.com.dius.pact.core.model

import au.com.dius.pact.core.pactbroker.PactBrokerResult
import java.io.File
import java.util.function.Supplier

/**
 * Represents the source of a Pact
 */
sealed class PactSource {
  open fun description() = toString()
}

/**
 * A source of a pact that comes from some URL
 */
sealed class UrlPactSource : PactSource() {
  abstract val url: String
  var encodePath: Boolean = true
}

data class DirectorySource @JvmOverloads constructor(
  val dir: File,
  val pacts: MutableMap<File, Pact> = mutableMapOf()
) : PactSource() {
  override fun description() = "Directory $dir"
}

data class PactBrokerSource<I> @JvmOverloads constructor(
  @Deprecated("Use url instead")
  val host: String?,
  @Deprecated("Use url instead")
  val port: String?,
<<<<<<< HEAD
  val scheme: String = "http",
  val pacts: MutableMap<Consumer, MutableList<Pact>> = mutableMapOf()
=======
  @Deprecated("Use url instead")
  val scheme: String? = "http",
  val pacts: MutableMap<Consumer, MutableList<Pact<I>>> = mutableMapOf(),
  val url: String? = null
>>>>>>> e954d801
) : PactSource()
  where I : Interaction {
  override fun description() =
    if (port == null) {
      "Pact Broker $scheme://$host"
    } else {
      "Pact Broker $scheme://$host:$port"
    }
}

data class FileSource @JvmOverloads constructor(val file: File, val pact: Pact? = null) : PactSource() {
  override fun description() = "File $file"
}

data class UrlSource @JvmOverloads constructor(override val url: String, val pact: Pact? = null) : UrlPactSource() {
  override fun description() = "URL $url"
}

data class UrlsSource @JvmOverloads constructor(
  val url: List<String>,
  val pacts: MutableMap<String, Pact> = mutableMapOf()
) : PactSource() {
  fun addPact(url: String, pact: Pact) {
    pacts[url] = pact
  }
}

data class BrokerUrlSource @JvmOverloads constructor(
  override val url: String,
  val pactBrokerUrl: String,
  val attributes: Map<String, Any?> = mapOf(),
  val options: Map<String, Any> = mapOf(),
  val tag: String? = null,
  val result: PactBrokerResult? = null
) : UrlPactSource() {
  init {
    encodePath = false
  }
  override fun description() = if (tag == null) "Pact Broker $url" else "Pact Broker $url (Tag $tag)"

  companion object {
    fun fromResult(
      result: PactBrokerResult,
      options: Map<String, Any> = emptyMap(),
      tag: String? = null
    ): BrokerUrlSource {
      return BrokerUrlSource(
        result.source,
        result.pactBrokerUrl,
        emptyMap(),
        options,
        tag,
        result
      )
    }
  }
}

object InputStreamPactSource : PactSource()

object ReaderPactSource : PactSource()

object UnknownPactSource : PactSource()

@Suppress("ClassNaming")
data class S3PactSource(override val url: String) : UrlPactSource() {
  override fun description() = "S3 Bucket $url"
}

data class ClosurePactSource(val closure: Supplier<Any>) : PactSource()<|MERGE_RESOLUTION|>--- conflicted
+++ resolved
@@ -31,15 +31,10 @@
   val host: String?,
   @Deprecated("Use url instead")
   val port: String?,
-<<<<<<< HEAD
-  val scheme: String = "http",
-  val pacts: MutableMap<Consumer, MutableList<Pact>> = mutableMapOf()
-=======
   @Deprecated("Use url instead")
   val scheme: String? = "http",
-  val pacts: MutableMap<Consumer, MutableList<Pact<I>>> = mutableMapOf(),
+  val pacts: MutableMap<Consumer, MutableList<Pact>> = mutableMapOf(),
   val url: String? = null
->>>>>>> e954d801
 ) : PactSource()
   where I : Interaction {
   override fun description() =
