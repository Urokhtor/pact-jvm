package au.com.dius.pact.core.model.generators

import au.com.dius.pact.core.model.ContentType
import au.com.dius.pact.core.model.InvalidPactException
import au.com.dius.pact.core.model.OptionalBody
import au.com.dius.pact.core.model.PactSpecVersion
import au.com.dius.pact.core.model.PathToken
import au.com.dius.pact.core.model.parsePath
import au.com.dius.pact.core.support.Json
import au.com.dius.pact.core.support.json.JsonParser
import au.com.dius.pact.core.support.json.JsonValue
import au.com.dius.pact.core.support.json.orNull
import mu.KLogging
import org.apache.commons.collections4.IteratorUtils

enum class Category {
  METHOD, PATH, HEADER, QUERY, BODY, STATUS, METADATA, CONTENT
}

interface ContentTypeHandler {
  fun processBody(value: OptionalBody, fn: (QueryResult) -> Unit): OptionalBody
  fun applyKey(body: QueryResult, key: String, generator: Generator, context: MutableMap<String, Any>)
}

val contentTypeHandlers: MutableMap<String, ContentTypeHandler> = mutableMapOf(
  "application/json" to JsonContentTypeHandler
)

fun setupDefaultContentTypeHandlers() {
  contentTypeHandlers.clear()
  contentTypeHandlers["application/json"] = JsonContentTypeHandler
}

data class QueryResult(var value: JsonValue?, val key: Any? = null, val parent: JsonValue? = null)

object JsonContentTypeHandler : ContentTypeHandler {
  override fun processBody(value: OptionalBody, fn: (QueryResult) -> Unit): OptionalBody {
    val bodyJson = QueryResult(JsonParser.parseString(value.valueAsString()))
    fn.invoke(bodyJson)
    return OptionalBody.body(bodyJson.value.orNull().serialise()
      .toByteArray(value.contentType.asCharset()), ContentType.JSON)
  }

  override fun applyKey(body: QueryResult, key: String, generator: Generator, context: MutableMap<String, Any>) {
    val pathExp = parsePath(key)
    queryObjectGraph(pathExp.iterator(), body) { (_, valueKey, parent) ->
      when (parent) {
        is JsonValue.Object ->
          parent[valueKey.toString()] = Json.toJson(generator.generate(context, parent[valueKey.toString()]))
        is JsonValue.Array ->
          parent[valueKey as Int] = Json.toJson(generator.generate(context, parent[valueKey]))
        else -> body.value = Json.toJson(generator.generate(context, body.value))
      }
    }
  }

  @Suppress("ReturnCount")
  private fun queryObjectGraph(pathExp: Iterator<PathToken>, body: QueryResult, fn: (QueryResult) -> Unit) {
    var bodyCursor = body
    while (pathExp.hasNext()) {
      val cursorValue = bodyCursor.value
      when (val token = pathExp.next()) {
        is PathToken.Field -> if (cursorValue is JsonValue.Object && cursorValue.has(token.name)) {
          bodyCursor = QueryResult(cursorValue[token.name], token.name, bodyCursor.value)
        } else {
          return
        }
        is PathToken.Index -> if (cursorValue is JsonValue.Array && cursorValue.values.size > token.index) {
          bodyCursor = QueryResult(cursorValue[token.index], token.index, bodyCursor.value)
        } else {
          return
        }
        is PathToken.Star -> if (cursorValue is JsonValue.Object) {
          val pathIterator = IteratorUtils.toList(pathExp)
          cursorValue.entries.forEach { (key, value) ->
            queryObjectGraph(pathIterator.iterator(), QueryResult(value, key, cursorValue), fn)
          }
          return
        } else {
          return
        }
        is PathToken.StarIndex -> if (cursorValue is JsonValue.Array) {
          val pathIterator = IteratorUtils.toList(pathExp)
          cursorValue.values.forEachIndexed { index, item ->
            queryObjectGraph(pathIterator.iterator(), QueryResult(item, index, cursorValue), fn)
          }
          return
        } else {
          return
        }
      }
    }

    fn(bodyCursor)
  }
}

enum class GeneratorTestMode {
  Consumer, Provider
}

data class Generators(val categories: MutableMap<Category, MutableMap<String, Generator>> = mutableMapOf()) {

  companion object : KLogging() {

    @JvmStatic fun fromJson(json: JsonValue?): Generators {
      val generators = Generators()

      if (json is JsonValue.Object) {
        json.entries.forEach { (key, generatorJson) ->
          try {
            when (val category = Category.valueOf(key.toUpperCase())) {
              Category.STATUS, Category.PATH, Category.METHOD -> if (generatorJson.has("type")) {
                val generator = lookupGenerator(generatorJson.asObject())
                if (generator != null) {
                  generators.addGenerator(category, generator = generator)
                } else {
                  logger.warn { "Ignoring invalid generator config '$generatorJson'" }
                }
              } else {
                logger.warn { "Ignoring invalid generator config '$generatorJson.obj'" }
              }
              else -> generatorJson.asObject()?.entries?.forEach { (generatorKey, generatorValue) ->
                if (generatorValue is JsonValue.Object && generatorValue.has("type")) {
                  val generator = lookupGenerator(generatorValue)
                  if (generator != null) {
                    generators.addGenerator(category, generatorKey, generator)
                  } else {
                    logger.warn { "Ignoring invalid generator config '$generatorValue'" }
                  }
                } else {
                  logger.warn { "Ignoring invalid generator config '$generatorKey -> $generatorValue'" }
                }
              }
            }
          } catch (e: IllegalArgumentException) {
            logger.warn(e) { "Ignoring generator with invalid category '$key'" }
          }
        }
      }

      return generators
    }

    fun applyGenerators(
      generators: Map<String, Generator>,
      mode: GeneratorTestMode,
      closure: (String, Generator) -> Unit
    ) {
      for ((key, generator) in generators) {
        if (generator.correspondsToMode(mode)) {
          closure.invoke(key, generator)
        }
      }
    }

    fun applyBodyGenerators(
      generators: Map<String, Generator>,
      body: OptionalBody,
      contentType: ContentType,
      context: MutableMap<String, Any>,
      mode: GeneratorTestMode
    ): OptionalBody {
      val handler = findContentTypeHandler(contentType)
      return handler?.processBody(body) { bodyResult: QueryResult ->
        for ((key, generator) in generators) {
          if (generator.correspondsToMode(mode)) {
            handler.applyKey(bodyResult, key, generator, context)
          }
        }
      } ?: body
    }

    private fun findContentTypeHandler(contentType: ContentType): ContentTypeHandler? {
      val updatedContentType = getUpdatedContentType(contentType)
      val typeHandler = contentTypeHandlers[updatedContentType.getBaseType()]
      return if (typeHandler != null) {
        typeHandler
      } else {
        val supertype = updatedContentType.getSupertype()
        if (supertype != null) {
          findContentTypeHandler(supertype)
        } else {
          null
        }
      }
    }

    private fun getUpdatedContentType(contentType: ContentType): ContentType {
      if (contentType.isJson())
        return ContentType.JSON
      return contentType
    }
  }

  @JvmOverloads
  fun addGenerator(category: Category, key: String? = "", generator: Generator): Generators {
    if (categories.containsKey(category) && categories[category] != null) {
      categories[category]?.put(key ?: "", generator)
    } else {
      categories[category] = mutableMapOf((key ?: "") to generator)
    }
    return this
  }

  @JvmOverloads
  fun addGenerators(generators: Generators, keyPrefix: String = ""): Generators {
    generators.categories.forEach { (category, map) ->
      map.forEach { (key, generator) ->
        addGenerator(category, keyPrefix + key, generator)
      }
    }
    return this
  }

  fun addCategory(category: Category): Generators {
    if (!categories.containsKey(category)) {
      categories[category] = mutableMapOf()
    }
    return this
  }

  fun categoryFor(category: Category) = categories[category]

  fun applyGenerator(category: Category, mode: GeneratorTestMode, closure: (String, Generator) -> Unit) {
    if (categories.containsKey(category) && categories[category] != null) {
      val categoryValues = categories[category]
      if (categoryValues != null) {
        applyGenerators(categoryValues, mode, closure)
      }
    }
  }

  fun applyBodyGenerators(
    body: OptionalBody,
    contentType: ContentType,
    context: MutableMap<String, Any>,
    mode: GeneratorTestMode
  ): OptionalBody {
    return when (body.state) {
      OptionalBody.State.EMPTY, OptionalBody.State.MISSING, OptionalBody.State.NULL -> body
      OptionalBody.State.PRESENT -> if (categories[Category.BODY] != null) {
        applyBodyGenerators(categories[Category.BODY]!!, body, contentType, context, mode)
      } else {
        body
      }
    }
  }

  /**
   * If there are no generators
   */
  fun isEmpty() = categories.isEmpty()

  /**
   * If there are generators
   */
  fun isNotEmpty() = categories.isNotEmpty()

  fun toMap(pactSpecVersion: PactSpecVersion): Map<String, Any> {
    if (pactSpecVersion < PactSpecVersion.V3) {
      throw InvalidPactException("Generators are only supported with pact specification version 3+")
    }
    return categories.entries.associate { (key, value) ->
      when (key) {
        Category.METHOD, Category.PATH, Category.STATUS ->
          key.name.toLowerCase() to value[""]!!.toMap(pactSpecVersion)
        else -> key.name.toLowerCase() to value.entries.associate { (genKey, generator) ->
          genKey to generator.toMap(pactSpecVersion)
        }
      }
    }
  }

  fun applyRootPrefix(prefix: String) {
    categories.keys.forEach { category ->
      categories[category] = categories[category]!!.mapKeys { entry ->
        when {
          entry.key.startsWith(prefix) -> entry.key
          entry.key.startsWith("$") -> prefix + entry.key.substring(1)
          else -> prefix + entry.key
        }
      }.toMutableMap()
    }
  }

  fun copyWithUpdatedMatcherRootPrefix(rootPath: String): Generators {
    val generators = this.copy(categories = this.categories.toMutableMap())
    generators.applyRootPrefix(rootPath)
    return generators
  }

<<<<<<< HEAD
  fun validateForVersion(pactVersion: PactSpecVersion): List<String> {
    return if (pactVersion < PactSpecVersion.V3 && categories.any { it.value.isNotEmpty() }) {
      listOf("Generators can only be used with Pact specification versions >= V3")
    } else {
      listOf()
    }
=======
  fun addGenerators(category: Category, generators: Map<String, Generator>) {
    categories[category] = generators.toMutableMap()
>>>>>>> a816fb89
  }
}<|MERGE_RESOLUTION|>--- conflicted
+++ resolved
@@ -290,16 +290,15 @@
     return generators
   }
 
-<<<<<<< HEAD
   fun validateForVersion(pactVersion: PactSpecVersion): List<String> {
     return if (pactVersion < PactSpecVersion.V3 && categories.any { it.value.isNotEmpty() }) {
       listOf("Generators can only be used with Pact specification versions >= V3")
     } else {
       listOf()
     }
-=======
+  }
+
   fun addGenerators(category: Category, generators: Map<String, Generator>) {
     categories[category] = generators.toMutableMap()
->>>>>>> a816fb89
   }
 }