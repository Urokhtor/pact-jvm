package au.com.dius.pact.core.model.generators

import au.com.dius.pact.core.model.PactSpecVersion
import au.com.dius.pact.core.support.json.JsonValue
import spock.lang.Issue
import spock.lang.Specification
import spock.lang.Unroll
import spock.util.environment.RestoreSystemProperties

@SuppressWarnings('GStringExpressionWithinString')
class ProviderStateGeneratorSpec extends Specification {

  private ProviderStateGenerator generator

  def setup() {
    generator = new ProviderStateGenerator('a')
  }

  @Unroll
  def 'uses the provider state map from the context'() {
    expect:
    generator.generate(context, null)  == value

    where:

    context                       | value
    [:]                           | null
    [providerState: 'test']       | null
    [providerState: [:]]          | null
    [providerState: [a: 'Value']] | 'Value'
  }

  @Unroll
  def 'parsers any expressions from the context'() {
    expect:
    new ProviderStateGenerator(expression).generate([providerState: context], null) == value

    where:

    context          | expression   | value
    [a: 'A']         | 'a'          | 'A'
    [a: 100]         | 'a'          | 100
    [a: 'A', b: 100] | '/${a}/${b}' | '/A/100'
    [a: 'A', b: 100] | '/${a}/${c}' | '/A/'
  }

  @Issue('#1031')
  def 'handles encoded values in the expressions'() {
    given:
    def expression = '{\n  "entityName": "${eName}",\n  "xml": "<?xml version=\\"1.0\\" encoding=\\"UTF-8\\"?>\\n"\n}'
    def context = [eName: 'Entity-Name']

    when:
    def result = new ProviderStateGenerator(expression).generate([providerState: context], null)

    then:
    result == '{\n  "entityName": "Entity-Name",\n  "xml": "<?xml version=\\"1.0\\" encoding=\\"UTF-8\\"?>\\n"\n}'
  }
<<<<<<< HEAD
=======

  def 'toMap test'() {
    expect:
    new ProviderStateGenerator('/${a}/${b}').toMap(PactSpecVersion.V3) ==
      [type: 'ProviderState', expression: '/${a}/${b}', dataType: 'RAW']
  }

  @RestoreSystemProperties
  def 'toMap restores the expressions if the markers are overridden'() {
    given:
    System.setProperty('pact.expressions.start', '<<')
    System.setProperty('pact.expressions.end', '>>')

    expect:
    new ProviderStateGenerator('/<<a>>/<<b>>').toMap(PactSpecVersion.V3) ==
      [type: 'ProviderState', expression: '/${a}/${b}', dataType: 'RAW']
  }

  def 'fromJson test'() {
    expect:
    ProviderStateGenerator.fromJson(new JsonValue.Object([
      type: new JsonValue.StringValue('ProviderState'),
      expression: new JsonValue.StringValue('/${a}/${b}'),
      dataType: new JsonValue.StringValue('RAW')
    ])) == new ProviderStateGenerator('/${a}/${b}')
  }

  @RestoreSystemProperties
  def 'fromJson updates the expressions if the markers are overridden'() {
    given:
    System.setProperty('pact.expressions.start', '<<')
    System.setProperty('pact.expressions.end', '>>')

    expect:
    ProviderStateGenerator.fromJson(new JsonValue.Object([
      type: new JsonValue.StringValue('ProviderState'),
      expression: new JsonValue.StringValue('/${a}/${b}'),
      dataType: new JsonValue.StringValue('RAW')
    ])) == new ProviderStateGenerator('/<<a>>/<<b>>')
  }
>>>>>>> 60a62433
}<|MERGE_RESOLUTION|>--- conflicted
+++ resolved
@@ -56,8 +56,6 @@
     then:
     result == '{\n  "entityName": "Entity-Name",\n  "xml": "<?xml version=\\"1.0\\" encoding=\\"UTF-8\\"?>\\n"\n}'
   }
-<<<<<<< HEAD
-=======
 
   def 'toMap test'() {
     expect:
@@ -98,5 +96,4 @@
       dataType: new JsonValue.StringValue('RAW')
     ])) == new ProviderStateGenerator('/<<a>>/<<b>>')
   }
->>>>>>> 60a62433
 }