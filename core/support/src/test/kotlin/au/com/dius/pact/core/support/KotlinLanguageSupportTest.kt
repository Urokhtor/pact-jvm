package au.com.dius.pact.core.support

import org.hamcrest.MatcherAssert.assertThat
import org.hamcrest.Matchers.`is`
import org.hamcrest.Matchers.empty
import org.hamcrest.Matchers.hasSize
import org.hamcrest.Matchers.nullValue
import org.junit.jupiter.api.Test

class KotlinLanguageSupportTest {
  @Test
  fun zipAllReturnsAnEmptyListWhenBothListsAreEmpty() {
    assertThat(emptyList<Int>().zipAll(emptyList()), `is`(empty()))
  }

  @Test
  fun zipAllReturnsACorrectlySizedListWhenTheOtherListIsEmpty() {
    val list = listOf(1, 2, 3).zipAll(emptyList())
    assertThat(list, hasSize(3))
    list.forEachIndexed { index, pair ->
      assertThat(pair.first, `is`(index + 1))
      assertThat(pair.second, `is`(nullValue()))
    }
  }

  @Test
  fun zipAllReturnsACorrectlySizedListWhenTheListIsEmpty() {
    val list = emptyList<Int>().zipAll(listOf(1, 2, 3))
    assertThat(list, hasSize(3))
    list.forEachIndexed { index, pair ->
      assertThat(pair.first, `is`(nullValue()))
      assertThat(pair.second, `is`(index + 1))
    }
  }

  @Test
  fun zipAllReturnsACorrectlySizedListWhenTheListsHaveTheSameSize() {
    val list = listOf(1, 2, 3).zipAll(listOf(2, 4, 6))
    assertThat(list, hasSize(3))
    list.forEachIndexed { index, pair ->
      assertThat(pair.first, `is`(index + 1))
      assertThat(pair.second, `is`(2 * index + 2))
    }
  }

  @Test
  fun zipAllReturnsACorrectlySizedListWhenTheOtherListIsSmaller() {
    val list = listOf(1, 2, 3).zipAll(listOf(2, 4))
    assertThat(list, hasSize(3))
    list.forEachIndexed { index, pair ->
      assertThat(pair.first, `is`(index + 1))
      if (index >= 2) {
        assertThat(pair.second, `is`(nullValue()))
      } else {
        assertThat(pair.second, `is`(2 * index + 2))
      }
    }
  }

  @Test
  fun zipAllReturnsACorrectlySizedListWhenTheOtherListIsBigger() {
    val list = listOf(1, 2, 3).zipAll(listOf(1, 2, 3, 4))
    assertThat(list, hasSize(4))
    list.forEachIndexed { index, pair ->
      if (index >= 3) {
        assertThat(pair.first, `is`(nullValue()))
      } else {
        assertThat(pair.first, `is`(index + 1))
      }
      assertThat(pair.second, `is`(index + 1))
    }
  }
<<<<<<< HEAD
}
=======

  describe("padTo") {
    it("returns an empty list when if the array is empty") {
      emptyArray<Int>().padTo(100).shouldBeEmpty()
    }

    it("returns the list if the array is bigger than the pad") {
      arrayOf(1, 2, 3, 4).padTo(2).shouldHaveSize(4)
    }

    it("returns the list if the array is has the same size as the pad") {
      arrayOf(1, 2, 3, 4).padTo(4).shouldHaveSize(4)
    }

    it("pads the array by cycling the elements") {
      arrayOf(1, 2, 3, 4).padTo(8).shouldBe(listOf(1, 2, 3, 4, 1, 2, 3, 4))
      arrayOf(1, 2, 3, 4).padTo(5).shouldBe(listOf(1, 2, 3, 4, 1))
    }
  }
})
>>>>>>> 5bac92c9
<|MERGE_RESOLUTION|>--- conflicted
+++ resolved
@@ -70,27 +70,25 @@
       assertThat(pair.second, `is`(index + 1))
     }
   }
-<<<<<<< HEAD
-}
-=======
 
-  describe("padTo") {
-    it("returns an empty list when if the array is empty") {
-      emptyArray<Int>().padTo(100).shouldBeEmpty()
-    }
+  @Test
+  fun padToReturnsAnEmptyListWhenIfTheArrayIsEmpty() {
+    assertThat(emptyArray<Int>().padTo(100), `is`(empty()))
+  }
 
-    it("returns the list if the array is bigger than the pad") {
-      arrayOf(1, 2, 3, 4).padTo(2).shouldHaveSize(4)
-    }
+  @Test
+  fun padToReturnsTheListIfTheArrayIsBiggerThanThePad() {
+    assertThat(arrayOf(1, 2, 3, 4).padTo(2), hasSize(4))
+  }
 
-    it("returns the list if the array is has the same size as the pad") {
-      arrayOf(1, 2, 3, 4).padTo(4).shouldHaveSize(4)
-    }
+  @Test
+  fun padToReturnsTheListIfTheArrayIsHasTheSameSizeAsThePad() {
+    assertThat(arrayOf(1, 2, 3, 4).padTo(4), hasSize(4))
+  }
 
-    it("pads the array by cycling the elements") {
-      arrayOf(1, 2, 3, 4).padTo(8).shouldBe(listOf(1, 2, 3, 4, 1, 2, 3, 4))
-      arrayOf(1, 2, 3, 4).padTo(5).shouldBe(listOf(1, 2, 3, 4, 1))
-    }
+  @Test
+  fun padToPadsTheArrayByCyclingTheElements() {
+    assertThat(arrayOf(1, 2, 3, 4).padTo(8), `is`(listOf(1, 2, 3, 4, 1, 2, 3, 4)))
+    assertThat(arrayOf(1, 2, 3, 4).padTo(5), `is`(listOf(1, 2, 3, 4, 1)))
   }
-})
->>>>>>> 5bac92c9
+}