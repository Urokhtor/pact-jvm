package au.com.dius.pact.core.support

import java.lang.Integer.max
import java.net.URL
import kotlin.reflect.KProperty1
import kotlin.reflect.full.memberProperties
import arrow.core.Either
import java.lang.RuntimeException

public fun String?.isNotEmpty(): Boolean = !this.isNullOrEmpty()

public fun String?.contains(other: String): Boolean = this?.contains(other, ignoreCase = false) ?: false

public fun <E> List<E>.zipAll(otherList: List<E>): List<Pair<E?, E?>> {
  return (0 until max(this.size, otherList.size)).map {
    this.getOrNull(it) to otherList.getOrNull(it)
  }
}

public fun Any?.hasProperty(name: String) = this != null && this::class.memberProperties.any { it.name == name }

public fun Any?.property(name: String) = if (this != null) {
  this::class.memberProperties.find { it.name == name } as KProperty1<Any, Any?>?
} else null

public fun String?.toUrl() = if (this.isNullOrEmpty()) {
  null
} else {
  URL(this)
}

public fun <F> handleWith(f: () -> Any): Either<Exception, F> {
  return try {
    val result = f()
    if (result is Either<*, *>) result as Either<Exception, F> else Either.right(result as F)
  } catch (ex: Exception) {
    Either.left(ex)
  }
}

<<<<<<< HEAD
public fun <A, B> Either<A, B>.unwrap(): B {
  when (this) {
    is Either.Left -> when (a) {
      is Throwable -> throw a as Throwable
      else -> throw RuntimeException(a.toString())
    }
    is Either.Right -> return b
=======
public fun <A> Either<Exception, A>.unwrapOr(v: A): A {
  return when (this) {
    is Either.Left -> v
    is Either.Right -> this.b
>>>>>>> ebe12051
  }
}<|MERGE_RESOLUTION|>--- conflicted
+++ resolved
@@ -38,7 +38,13 @@
   }
 }
 
-<<<<<<< HEAD
+public fun <A> Either<Exception, A>.unwrapOr(v: A): A {
+  return when (this) {
+    is Either.Left -> v
+    is Either.Right -> this.b
+  }
+}
+
 public fun <A, B> Either<A, B>.unwrap(): B {
   when (this) {
     is Either.Left -> when (a) {
@@ -46,11 +52,5 @@
       else -> throw RuntimeException(a.toString())
     }
     is Either.Right -> return b
-=======
-public fun <A> Either<Exception, A>.unwrapOr(v: A): A {
-  return when (this) {
-    is Either.Left -> v
-    is Either.Right -> this.b
->>>>>>> ebe12051
   }
 }