package au.com.dius.pact.core.matchers

import au.com.dius.pact.core.model.matchingrules.BooleanMatcher
import au.com.dius.pact.core.model.matchingrules.DateMatcher
import au.com.dius.pact.core.model.matchingrules.EqualsMatcher
import au.com.dius.pact.core.model.matchingrules.HttpStatus
import au.com.dius.pact.core.model.matchingrules.IncludeMatcher
import au.com.dius.pact.core.model.matchingrules.MaxTypeMatcher
import au.com.dius.pact.core.model.matchingrules.MinMaxTypeMatcher
import au.com.dius.pact.core.model.matchingrules.MinTypeMatcher
import au.com.dius.pact.core.model.matchingrules.NumberTypeMatcher
import au.com.dius.pact.core.model.matchingrules.RegexMatcher
import au.com.dius.pact.core.model.matchingrules.StatusCodeMatcher
import au.com.dius.pact.core.model.matchingrules.TimeMatcher
import au.com.dius.pact.core.model.matchingrules.TimestampMatcher
import au.com.dius.pact.core.model.matchingrules.TypeMatcher
import au.com.dius.pact.core.support.json.JsonParser
import au.com.dius.pact.core.support.json.JsonValue
import spock.lang.Specification
import spock.lang.Unroll

import static au.com.dius.pact.core.model.matchingrules.NumberTypeMatcher.NumberType.DECIMAL
import static au.com.dius.pact.core.model.matchingrules.NumberTypeMatcher.NumberType.INTEGER
import static au.com.dius.pact.core.model.matchingrules.NumberTypeMatcher.NumberType.NUMBER

@SuppressWarnings(['UnnecessaryBooleanExpression', 'CyclomaticComplexity'])
class MatcherExecutorSpec extends Specification {

  MismatchFactory mismatchFactory
  def path

  static xml(String xml) {
    XmlBodyMatcher.INSTANCE.parse(xml)
  }

  static json(String json) {
    JsonParser.INSTANCE.parseString(json)
  }

  def setup() {
    mismatchFactory = [create: { p0, p1, p2, p3 -> new PathMismatch('', '', p2) } ] as MismatchFactory
    path = ['/']
  }

  @Unroll
  def 'equals matcher matches using equals'() {
    expect:
    MatcherExecutorKt.domatch(EqualsMatcher.INSTANCE, path, expected, actual, mismatchFactory, false).empty ==
      mustBeEmpty

    where:
    expected                           | actual                               || mustBeEmpty
    '100'                              | '100'                                || true
    100                                | '100'                                || false
    100                                | 100                                  || true
    new JsonValue.Integer('100'.chars) | new JsonValue.Integer('100'.chars)   || true
    null                               | null                                 || true
    '100'                              | null                                 || false
    null                               | 100                                  || false
    JsonValue.Null.INSTANCE            | null                                 || true
    null                               | JsonValue.Null.INSTANCE              || true
    JsonValue.Null.INSTANCE            | JsonValue.Null.INSTANCE              || true
    xml('<a/>')                        | xml('<a/>')                          || true
    xml('<a/>')                        | xml('<b/>')                          || false
    xml('<e xmlns="a"/>')              | xml('<a:e xmlns:a="a"/>')            || true
    xml('<a:e xmlns:a="a"/>')          | xml('<b:e xmlns:b="a"/>')            || true
    xml('<e xmlns="a"/>')              | xml('<e xmlns="b"/>')                || false
    json('"hello"')                    | json('"hello"')                      || true
    2.3d                               | 2.300d                               || true
    2.3f                               | 2.300f                               || true
    2.3g                               | 2.300g                               || true
    new JsonValue.Decimal('2.3'.chars) | new JsonValue.Decimal('2.300'.chars) || true
  }

  @Unroll
  def 'regex matcher matches using the provided regex'() {
    expect:
    MatcherExecutorKt.domatch(new RegexMatcher(regex), path, expected, actual, mismatchFactory, false).empty ==
      mustBeEmpty

    where:
    expected                  | actual                                | regex        || mustBeEmpty
    'Harry'                   | 'Happy'                               | 'Ha[a-z]*'   || true
    'Harry'                   | null                                  | 'Ha[a-z]*'   || false
    '100'                     | 20123                                 | '\\d+'       || true
    '100'                     | new JsonValue.Integer('20123'.chars)  | '\\d+'       || true
    json('"harry100"')        | json('"20123happy"')                  | '[a-z0-9]+'  || true
    json('"issue1316"')       | JsonValue.Null.INSTANCE               | '[a-z0-9]+'  || false
    json('"issue1316"')       | null                                  | '[a-z0-9]*'  || false
  }

  @Unroll
  def 'type matcher matches on types'() {
    expect:
    MatcherExecutorKt.domatch(TypeMatcher.INSTANCE, path, expected, actual, mismatchFactory, false).empty ==
      mustBeEmpty

    where:
    expected                  | actual                     || mustBeEmpty
    'Harry'                   | 'Some other string'        || true
    100                       | 200.3                      || true
    true                      | false                      || true
    null                      | null                       || true
    '200'                     | 200                        || false
    200                       | null                       || false
    [100, 200, 300]           | [200.3]                    || true
    [a: 100]                  | [a: 200.3, b: 200, c: 300] || true
    JsonValue.Null.INSTANCE   | null                       || true
    null                      | JsonValue.Null.INSTANCE    || true
    JsonValue.Null.INSTANCE   | JsonValue.Null.INSTANCE    || true
    xml('<a/>')               | xml('<a/>')                || true
    xml('<a/>')               | xml('<b/>')                || false
    xml('<e xmlns="a"/>')     | xml('<a:e xmlns:a="a"/>')  || true
    xml('<a:e xmlns:a="a"/>') | xml('<b:e xmlns:b="a"/>')  || true
    xml('<e xmlns="a"/>')     | xml('<e xmlns="b"/>')      || false
    json('"hello"')           | json('"hello"')            || true
    json('100')               | json('200')                || true
    2.3d                      | 2.300d                     || true
    2.3g                      | 2.300g                     || true
  }

  @Unroll
  def 'number type matcher matches on types'() {
    expect:
    MatcherExecutorKt.domatch(new NumberTypeMatcher(numberType), path, expected, actual, mismatchFactory,
      false).empty == mustBeEmpty

    where:
    numberType | expected | actual                             || mustBeEmpty
    INTEGER    | 100      | 'Some other string'                || false
    DECIMAL    | 100.0    | 'Some other string'                || false
    NUMBER     | 100      | 'Some other string'                || false
    INTEGER    | 100      | 200.3                              || false
    NUMBER     | 100      | 200.3                              || true
    DECIMAL    | 100.0    | 200.3                              || true
    INTEGER    | 100      | 200                                || true
    INTEGER    | 100      | new JsonValue.Integer('200'.chars) || true
    NUMBER     | 100      | 200                                || true
    DECIMAL    | 100.0    | 200                                || false
    INTEGER    | 100      | false                              || false
    DECIMAL    | 100.0    | false                              || false
    NUMBER     | 100      | false                              || false
    INTEGER    | 100      | null                               || false
    DECIMAL    | 100.0    | null                               || false
    NUMBER     | 100      | null                               || false
    INTEGER    | 100      | [200.3]                            || false
    DECIMAL    | 100.0    | [200.3]                            || false
    NUMBER     | 100      | [200.3]                            || false
    INTEGER    | 100      | [a: 200.3, b: 200, c: 300]         || false
    DECIMAL    | 100.0    | [a: 200.3, b: 200, c: 300]         || false
    NUMBER     | 100      | [a: 200.3, b: 200, c: 300]         || false
    NUMBER     | 100      | 2.300g                             || true
    NUMBER     | 100      | 2.300d                             || true
    DECIMAL    | 100      | 2.300g                             || true
    DECIMAL    | 100      | 2.300d                             || true
  }

  @Unroll
  @SuppressWarnings('LineLength')
  def 'timestamp matcher'() {
    expect:
    MatcherExecutorKt.domatch(matcher, path, expected, actual, mismatchFactory, false).empty == mustBeEmpty

    where:
    expected                                      | actual                                  | pattern                           || mustBeEmpty
    '2014-01-01 14:00:00+10:00'                   | '2013-12-01 14:00:00+10:00'             | null                              || true
    '2014-01-01 14:00:00+10:00'                   | 'I\'m a timestamp!'                     | null                              || false
    '2014-01-01 14:00:00+10:00'                   | '2013#12#01#14#00#00'                   | "yyyy'#'MM'#'dd'#'HH'#'mm'#'ss"   || true
    '2014-01-01 14:00:00+10:00'                   | null                                    | null                              || false
    '2014-01-01T10:00+10:00[Australia/Melbourne]' | '2020-01-01T10:00+01:00[Europe/Warsaw]' | "yyyy-MM-dd'T'HH:mmXXX'['zzz']'"  || true
    '2019-11-25T13:45:00+02:00'                   | '2019-11-25T11:45:00Z'                  | "yyyy-MM-dd'T'HH:mm:ssX"          || true
    '2019-11-25T13:45:00+02:00'                   | '2019-11-25T11:45:00Z'                  | "yyyy-MM-dd'T'HH:mm:ssZZ"         || true
    '2019-11-25T13:45:00+02:00'                   | '2019-11-25T11:45Z'                     | "yyyy-MM-dd'T'HH:mmZZ"            || true
    '2019-11-25T13:45:00+02:00'                   | '2019-11-25T11Z'                        | "yyyy-MM-dd'T'HHZZ"               || true
    '2019-11-25T13:45:00+0200'                    | '2019-11-25T11:45:00Z'                  | "yyyy-MM-dd'T'HH:mm:ssZ"          || true
    '2019-11-25T13:45:00+0200'                    | '2019-11-25T11:45Z'                     | "yyyy-MM-dd'T'HH:mmZ"             || true
    '2019-11-25T13:45:00+0200'                    | '2019-11-25T11Z'                        | "yyyy-MM-dd'T'HHZ"                || true
    '2019-11-25T13:45:00+0200'                    | '2019-11-25T11:45:00Z'                  | "yyyy-MM-dd'T'HH:mm:ss'Z'"        || true
    '2019-11-25T13:45:00:000000+0200'             | '2019-11-25T11:19:00.000000Z'           | "yyyy-MM-dd'T'HH:mm:ss.SSSSSS'Z'" || true
    '2019-11-25T13:45:00:000+0200'                | '2019-11-25T11:19:00.000Z'              | "yyyy-MM-dd'T'HH:mm:ss.SSS'Z'"    || true
//  This is in order to keep backwards compatibility with version < 4.1.1
    '2019-11-25T13:45:00:000000+0200'             | '2019-11-25T11:19:00.000000Z'           | "yyyy-MM-dd'T'HH:mm:ss.SSS'Z'"    || true

    matcher = pattern ? new TimestampMatcher(pattern) : new TimestampMatcher()
  }

  @Unroll
  def 'time matcher'() {
    expect:
    MatcherExecutorKt.domatch(matcher, path, expected, actual, mismatchFactory, false).empty == mustBeEmpty

    where:
    expected         | actual       | pattern       || mustBeEmpty
    '14:00:00'       | '14:00:00'   | null          || true
    '00:00'          | '14:01:02'   | 'mm:ss'       || false
    '00:00:14'       | '05:10:14'   | 'ss:mm:HH'    || true
    '14:00:00+10:00' | null         | null          || false

    matcher = pattern ? new TimeMatcher(pattern) : new TimeMatcher()
  }

  @Unroll
  def 'date matcher'() {
    expect:
    MatcherExecutorKt.domatch(matcher, path, expected, actual, mismatchFactory, false).empty == mustBeEmpty

    where:
    expected     | actual       | pattern      || mustBeEmpty
    '01-01-1970' | '14-01-2000' | null         || true
    '01-01-1970' | '01011970'   | 'dd-MM-yyyy' || false
    '12/30/1970' | '01/14/2001' | 'MM/dd/yyyy' || true
    '2014-01-01' | null         | null         || false

    matcher = pattern ? new DateMatcher(pattern) : new DateMatcher()
  }

  @Unroll
  def 'include matcher matches if the expected is included in the actual'() {
    expect:
    MatcherExecutorKt.domatch(matcher, path, expected, actual, mismatchFactory, false).empty == mustBeEmpty

    where:
    expected | actual           || mustBeEmpty
    'Harry'  | 'Harry'          || true
    'Harry'  | 'HarryBob'       || true
    'Harry'  | 'BobHarry'       || true
    'Harry'  | 'BobHarryGeorge' || true
    'Harry'  | 'Tom'            || false
    'Harry'  | null             || false
    '100'    | 2010023          || true

    matcher = new IncludeMatcher(expected)
  }

  def 'equality matching produces a message on mismatch'() {
    given:
    def factory = Mock MismatchFactory

    when:
    MatcherExecutorKt.matchEquality path, 'foo', 'bar', factory

    then:
    1 * factory.create(_, _, "Expected 'bar' (String) to equal 'foo' (String)", _)
    0 * _
  }

  @Unroll
  def 'list type matcher matches on array sizes - #matcher'() {
    expect:
    MatcherExecutorKt.domatch(matcher, path, expected, actual, mismatchFactory, cascaded).empty == mustBeEmpty

    where:
    matcher                     | expected | actual    | cascaded || mustBeEmpty
    TypeMatcher.INSTANCE        | [0]      | [1]       | false    || true
    new MinTypeMatcher(1)       | [0]      | [1]       | false    || true
    new MinTypeMatcher(2)       | [0, 1]   | [1]       | false    || false
    new MinTypeMatcher(2)       | [0, 1]   | [1]       | true     || true
    new MaxTypeMatcher(2)       | [0]      | [1]       | false    || true
    new MaxTypeMatcher(1)       | [0]      | [1, 1]    | false    || false
    new MaxTypeMatcher(1)       | [0]      | [1, 1]    | true     || true
    new MinMaxTypeMatcher(1, 2) | [0]      | [1]       | false    || true
    new MinMaxTypeMatcher(2, 3) | [0, 1]   | [1]       | false    || false
    new MinMaxTypeMatcher(1, 2) | [0, 1]   | [1, 1]    | false    || true
    new MinMaxTypeMatcher(1, 2) | [0]      | [1, 1, 2] | false    || false
    new MinMaxTypeMatcher(1, 2) | [0]      | [1, 1, 2] | true     || true
  }

  @Unroll
  @SuppressWarnings('UnnecessaryCast')
  def 'matching integer values'() {
    expect:
    MatcherExecutorKt.matchInteger(value) == result

    where:

    value             | result
    '100'             | false
    100               | true
    100.0             | false
    100i              | true
    100l              | true
    100 as BigInteger | true
    100g              | true
    BigInteger.ZERO   | true
    BigDecimal.ZERO   | true
  }

  @Unroll
  @SuppressWarnings('UnnecessaryCast')
  def 'matching decimal number values'() {
    expect:
    MatcherExecutorKt.matchDecimal(value) == result

    where:

    value                            | result
    new JsonValue.Decimal('0'.chars) | true
    '100'                            | false
    100                              | false
    100.0                            | true
    100.0f                           | true
    100.0d                           | true
    100i                             | false
    100l                             | false
    100 as BigInteger                | false
    BigInteger.ZERO                  | false
    BigDecimal.ZERO                  | true
  }

  @Unroll
  def 'display #value as #display'() {
    expect:
    MatcherExecutorKt.valueOf(value) == display

    where:

    value                         || display
    null                          || 'null'
    'foo'                         || "'foo'"
    55                            || '55'
    xml('<foo/>')                 || '<foo>'
    xml('<foo><bar/></foo>')      || '<foo>'
    xml('<foo xmlns="a"/>')       || '<{a}foo>'
    xml('<a>text</a>').firstChild || "'text'"
  }
<<<<<<< HEAD

  @Unroll
  def 'boolean matcher test - #expected -> #actual'() {
    expect:
    MatcherExecutorKt.domatch(BooleanMatcher.INSTANCE, path, expected, actual, mismatchFactory).empty == mustBeEmpty

    where:
    expected        | actual                                            || mustBeEmpty
    'Harry'         | 'Some other string'                               || false
    100             | 200.3                                             || false
    true            | false                                             || true
    null            | null                                              || true
    '200'           | 200                                               || false
    200             | null                                              || false
    [100, 200, 300] | [200.3]                                           || true
    [a: 100]        | [a: 200.3, b: 200, c: 300]                        || true
    xml('<a/>')     | xml('<a/>')                                       || false
    xml('<a/>')     | xml('<a v="true"/>').attributes.getNamedItem('v') || true
    xml('<a/>')     | xml('<a v="bool"/>').attributes.getNamedItem('v') || false
    json('"hello"') | json('"hello"')                                   || false
    json('100')     | json('200')                                       || false
    json('100')     | json('true')                                      || true
    2.3d            | 2.300d                                            || false
    2.3g            | 2.300g                                            || false
    true            | false                                             || true
    true            | 'false'                                           || true
  }

  @Unroll
  def 'status code matcher test - #expected -> #actual'() {
    expect:
    MatcherExecutorKt.domatch(new StatusCodeMatcher(status, statusCodes), path, expected, actual,
      mismatchFactory).empty == mustBeEmpty

    where:
    status                 | statusCodes | expected | actual || mustBeEmpty
    HttpStatus.Information | []          | 100      | 199    || true
    HttpStatus.Information | []          | 100      | 200    || false
    HttpStatus.Success     | []          | 200      | 299    || true
    HttpStatus.Success     | []          | 200      | 100    || false
    HttpStatus.Redirect    | []          | 300      | 399    || true
    HttpStatus.Redirect    | []          | 300      | 200    || false
    HttpStatus.ClientError | []          | 400      | 499    || true
    HttpStatus.ClientError | []          | 400      | 200    || false
    HttpStatus.ServerError | []          | 500      | 599    || true
    HttpStatus.ServerError | []          | 500      | 200    || false
    HttpStatus.NonError    | []          | 200      | 199    || true
    HttpStatus.NonError    | []          | 200      | 401    || false
    HttpStatus.Error       | []          | 500      | 504    || true
    HttpStatus.Error       | []          | 500      | 250    || false
    HttpStatus.StatusCodes | [201, 204]  | 201      | 204    || true
    HttpStatus.StatusCodes | [201, 204]  | 201      | 200    || false
  }
=======
>>>>>>> 2a12a321
}<|MERGE_RESOLUTION|>--- conflicted
+++ resolved
@@ -323,12 +323,12 @@
     xml('<foo xmlns="a"/>')       || '<{a}foo>'
     xml('<a>text</a>').firstChild || "'text'"
   }
-<<<<<<< HEAD
 
   @Unroll
   def 'boolean matcher test - #expected -> #actual'() {
     expect:
-    MatcherExecutorKt.domatch(BooleanMatcher.INSTANCE, path, expected, actual, mismatchFactory).empty == mustBeEmpty
+    MatcherExecutorKt.domatch(BooleanMatcher.INSTANCE, path, expected, actual, mismatchFactory,
+      false).empty == mustBeEmpty
 
     where:
     expected        | actual                                            || mustBeEmpty
@@ -356,7 +356,7 @@
   def 'status code matcher test - #expected -> #actual'() {
     expect:
     MatcherExecutorKt.domatch(new StatusCodeMatcher(status, statusCodes), path, expected, actual,
-      mismatchFactory).empty == mustBeEmpty
+      mismatchFactory, false).empty == mustBeEmpty
 
     where:
     status                 | statusCodes | expected | actual || mustBeEmpty
@@ -377,6 +377,4 @@
     HttpStatus.StatusCodes | [201, 204]  | 201      | 204    || true
     HttpStatus.StatusCodes | [201, 204]  | 201      | 200    || false
   }
-=======
->>>>>>> 2a12a321
 }