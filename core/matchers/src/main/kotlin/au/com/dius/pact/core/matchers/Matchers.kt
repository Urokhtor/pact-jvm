package au.com.dius.pact.core.matchers

import au.com.dius.pact.core.matchers.util.IndicesCombination
import au.com.dius.pact.core.matchers.util.LargestKeyValue
import au.com.dius.pact.core.matchers.util.corresponds
import au.com.dius.pact.core.matchers.util.memoizeFixed
import au.com.dius.pact.core.matchers.util.padTo
import au.com.dius.pact.core.matchers.util.tails
import au.com.dius.pact.core.model.PathToken
import au.com.dius.pact.core.model.matchingrules.ArrayContainsMatcher
import au.com.dius.pact.core.model.matchingrules.EqualsIgnoreOrderMatcher
import au.com.dius.pact.core.model.matchingrules.EqualsMatcher
import au.com.dius.pact.core.model.matchingrules.MatchingRule
import au.com.dius.pact.core.model.matchingrules.MatchingRuleCategory
import au.com.dius.pact.core.model.matchingrules.MatchingRuleGroup
import au.com.dius.pact.core.model.matchingrules.MatchingRules
import au.com.dius.pact.core.model.matchingrules.MaxEqualsIgnoreOrderMatcher
import au.com.dius.pact.core.model.matchingrules.MinEqualsIgnoreOrderMatcher
import au.com.dius.pact.core.model.matchingrules.MinMaxEqualsIgnoreOrderMatcher
import au.com.dius.pact.core.model.matchingrules.TypeMatcher
import au.com.dius.pact.core.model.matchingrules.ValuesMatcher
import au.com.dius.pact.core.model.parsePath
import mu.KLogging
import java.math.BigInteger
import java.util.Comparator
import java.util.function.Predicate

@Suppress("TooManyFunctions")
object Matchers : KLogging() {

  private val intRegex = Regex("\\d+")

  private fun matchesToken(pathElement: String, token: PathToken): Int {
    return when (token) {
      is PathToken.Root -> if (pathElement == "$") 2 else 0
      is PathToken.Field -> if (pathElement == token.name) 2 else 0
      is PathToken.Index -> if (pathElement.matches(intRegex) && token.index == pathElement.toInt()) 2 else 0
      is PathToken.StarIndex -> if (pathElement.matches(intRegex)) 1 else 0
      is PathToken.Star -> 1
      else -> 0
    }
  }

  fun matchesPath(pathExp: String, path: List<String>): Int {
    val parseResult = parsePath(pathExp)
    val filter = tails(path.reversed()).filter { l ->
      corresponds(l.reversed(), parseResult) { pathElement, pathToken ->
        matchesToken(pathElement, pathToken) != 0
      }
    }
    return if (filter.isNotEmpty()) {
      filter.maxByOrNull { seq -> seq.size }?.size ?: 0
    } else {
      0
    }
  }

  fun calculatePathWeight(pathExp: String, path: List<String>): Int {
    val parseResult = parsePath(pathExp)
    return path.zip(parseResult).asSequence().map {
        matchesToken(it.first, it.second)
    }.reduce { acc, i -> acc * i }
  }

<<<<<<< HEAD
=======
  @Deprecated("Use function from MatchingContext or MatchingRuleCategory")
  fun resolveMatchers(
    matchers: MatchingRules,
    category: String,
    items: List<String>,
    pathComparator: Comparator<String>
  ) = when (category) {
    "body" -> matchers.rulesForCategory(category).filter(Predicate {
      matchesPath(it, items) > 0
    })
    "header", "query", "metadata" -> matchers.rulesForCategory(category).filter(Predicate { key ->
      items.all { pathComparator.compare(key, it) == 0 }
    })
    else -> matchers.rulesForCategory(category)
  }

  @Deprecated("Use function from MatchingContext or MatchingRuleCategory")
  @JvmStatic
  @JvmOverloads
  fun matcherDefined(
    category: String,
    path: List<String>,
    matchers: MatchingRules?,
    pathComparator: Comparator<String> = Comparator.naturalOrder()
  ): Boolean =
    if (matchers != null)
      resolveMatchers(matchers, category, path, pathComparator).isNotEmpty()
    else false

  /**
   * Determines if a matcher of the form '[*]' exists for the path
   */
  @Deprecated("Use function from MatchingContext or MatchingRuleCategory")
  @JvmStatic
  fun wildcardIndexMatcherDefined(path: List<String>, category: String, matchers: MatchingRules?) =
    if (matchers != null) {
      val resolvedMatchers = matchers.rulesForCategory(category).filter(Predicate {
        matchesPath(it, path) == path.size
      })
      resolvedMatchers.matchingRules.keys.any { entry -> entry.endsWith("[*]") }
    } else false

  /**
   * Determines if any ignore-order matcher is defined for path or ancestor of path.
   */
  @Deprecated("Use function from MatchingContext or MatchingRuleCategory")
  @JvmStatic
  fun isEqualsIgnoreOrderMatcherDefined(path: List<String>, category: String, matchers: MatchingRules?) =
    if (matchers != null) {
      val matcherDef = selectBestMatcher(matchers, category, path)
      matcherDef.rules.any {
        it is EqualsIgnoreOrderMatcher ||
        it is MinEqualsIgnoreOrderMatcher ||
        it is MaxEqualsIgnoreOrderMatcher ||
        it is MinMaxEqualsIgnoreOrderMatcher
      }
    } else false

  /**
   * Determines if a matcher of the form '.*' exists for the path
   */
  @JvmStatic
  @Deprecated("Use function from MatchingContext or MatchingRuleCategory")
  fun wildcardMatcherDefined(path: List<String>, category: String, matchers: MatchingRules?) =
    if (matchers != null) {
      val resolvedMatchers = matchers.rulesForCategory(category).filter(Predicate {
        matchesPath(it, path) == path.size
      })
      resolvedMatchers.matchingRules.keys.any { entry -> entry.endsWith(".*") }
    } else false

>>>>>>> 8de8efd4
  @JvmStatic
  @JvmOverloads
  fun <M : Mismatch> domatch(
    context: MatchingContext,
    path: List<String>,
    expected: Any?,
    actual: Any?,
    mismatchFn: MismatchFactory<M>,
    pathComparator: Comparator<String> = Comparator.naturalOrder()
  ): List<M> {
    val matcherDef = context.selectBestMatcher(path, pathComparator)
    return domatch(matcherDef, path, expected, actual, mismatchFn)
  }

<<<<<<< HEAD
=======
  @Deprecated("Use function from MatchingContext or MatchingRuleCategory")
  @JvmStatic
  @JvmOverloads
  fun selectBestMatcher(
    matchers: MatchingRules,
    category: String,
    path: List<String>,
    pathComparator: Comparator<String> = Comparator.naturalOrder()
  ): MatchingRuleGroup {
    val matcherCategory = resolveMatchers(matchers, category, path, pathComparator)
    return if (category == "body") {
      val result = matcherCategory.maxBy(Comparator { a, b ->
        val weightA = calculatePathWeight(a, path)
        val weightB = calculatePathWeight(b, path)
        when {
          weightA == weightB -> when {
            a.length > b.length -> 1
            a.length < b.length -> -1
            else -> 0
          }
          weightA > weightB -> 1
          else -> -1
        }
      })
      result?.second?.copy(cascaded = parsePath(result.first).size != path.size) ?: MatchingRuleGroup()
    } else {
      matcherCategory.matchingRules.values.first()
    }
  }

  @Deprecated("Use function from MatchingContext or MatchingRuleCategory")
  fun typeMatcherDefined(category: String, path: List<String>, matchingRules: MatchingRules): Boolean {
    val resolvedMatchers = resolveMatchers(matchingRules, category, path, Comparator.naturalOrder())
    return resolvedMatchers.allMatchingRules().any { it is TypeMatcher }
  }

>>>>>>> 8de8efd4
  /**
   * Compares the expected and actual maps using the provided matching rule
   */
  fun <T> compareMaps(
    path: List<String>,
    matcher: MatchingRule,
    expectedEntries: Map<String, T>,
    actualEntries: Map<String, T>,
    context: MatchingContext,
    generateDiff: () -> String,
    callback: (List<String>, T?, T?) -> List<BodyItemMatchResult>
  ): List<BodyItemMatchResult> {
    val result = mutableListOf<BodyItemMatchResult>()
    if (matcher is ValuesMatcher) {
      actualEntries.entries.forEach { (key, value) ->
        if (expectedEntries.containsKey(key)) {
          result.addAll(callback(path + key, expectedEntries[key]!!, value))
        } else {
          result.addAll(callback(path + key, expectedEntries.values.firstOrNull(), value))
        }
      }
    } else {
      result.addAll(context.matchKeys(path, expectedEntries, actualEntries, generateDiff))
      expectedEntries.entries.forEach { (key, value) ->
        if (actualEntries.containsKey(key)) {
          result.addAll(callback(path + key, value, actualEntries[key]))
        }
      }
    }
    return result
  }

  @Suppress("LongMethod")
  fun <T> compareLists(
    path: List<String>,
    matcher: MatchingRule,
    expectedList: List<T>,
    actualList: List<T>,
    context: MatchingContext,
    generateDiff: () -> String,
    cascaded: Boolean,
    callback: (List<String>, T, T, MatchingContext) -> List<BodyItemMatchResult>
  ): List<BodyItemMatchResult> {
    val result = mutableListOf<BodyItemMatchResult>()
    val matchResult = domatch(matcher, path, expectedList, actualList, BodyMismatchFactory, cascaded)
    if (matchResult.isNotEmpty()) {
      result.add(BodyItemMatchResult(path.joinToString("."), matchResult))
    }
    if (expectedList.isNotEmpty()) {
      when (matcher) {
        is EqualsIgnoreOrderMatcher,
        is MinEqualsIgnoreOrderMatcher,
        is MaxEqualsIgnoreOrderMatcher,
        is MinMaxEqualsIgnoreOrderMatcher -> {
          // match unordered list
          logger.debug { "compareLists: ignore-order matcher defined for path $path" }
          // No need to pad 'expected' as we already visit all 'actual' values
          result.addAll(compareListContentUnordered(expectedList, actualList, path, context, generateDiff, callback))
        }
        is ArrayContainsMatcher -> {
          val variants = matcher.variants.ifEmpty {
            expectedList.mapIndexed { index, _ ->
              Triple(
                index,
                MatchingRuleCategory("body", mutableMapOf("" to MatchingRuleGroup(mutableListOf(EqualsMatcher)))),
                emptyMap()
              )
            }
          }
          for ((index, variant) in variants.withIndex()) {
            if (index < expectedList.size) {
              val expectedValue = expectedList[index]
              val newContext = MatchingContext(variant.second, context.allowUnexpectedKeys)
              val noneMatched = actualList.withIndex().all { (actualIndex, value) ->
                val variantResult = callback(listOf("$"), expectedValue, value, newContext)
                val mismatches = variantResult.flatMap { it.result }
                logger.debug {
                  "Comparing list item $actualIndex with value '$value' to '$expectedValue' -> " +
                    "${mismatches.size} mismatches"
                }
                mismatches.isNotEmpty()
              }
              if (noneMatched) {
                result.add(BodyItemMatchResult(path.joinToString("."),
                  listOf(BodyMismatch(expectedValue, actualList,
                    "Variant at index $index ($expectedValue) was not found in the actual list",
                    path.joinToString("."), generateDiff()
                  ))
                ))
              }
            } else {
              result.add(BodyItemMatchResult(path.joinToString("."),
                listOf(BodyMismatch(expectedList, actualList,
                  "ArrayContains: variant $index is missing from the expected list, which has " +
                    "${expectedList.size} items", path.joinToString("."), generateDiff()
                ))
              ))
            }
          }
        }
        else -> {
          result.addAll(compareListContent(expectedList.padTo(actualList.size, expectedList.first()),
            actualList, path, context, generateDiff, callback))
        }
      }
    }
    return result
  }

  /**
   * Compares any "extra" actual elements to expected
   */
  private fun <T> compareActualElements(
    path: List<String>,
    actualIndex: Int,
    expectedValues: List<T>,
    actual: T,
    context: MatchingContext,
    callback: (List<String>, T, T, MatchingContext) -> List<BodyItemMatchResult>
  ): List<BodyItemMatchResult> {
    val indexPath = path + actualIndex.toString()
    return if (context.directMatcherDefined(indexPath)) {
      callback(indexPath, expectedValues[0], actual, context)
    } else {
      emptyList()
    }
  }

  /**
   * Compares every permutation of actual against expected.
   */
  fun <T> compareListContentUnordered(
    expectedList: List<T>,
    actualList: List<T>,
    path: List<String>,
    context: MatchingContext,
    generateDiff: () -> String,
    callback: (List<String>, T, T, MatchingContext) -> List<BodyItemMatchResult>
  ): List<BodyItemMatchResult> {
    val memoizedActualCompare = { actualIndex: Int ->
      compareActualElements(path, actualIndex, expectedList, actualList[actualIndex], context, callback)
    }.memoizeFixed(actualList.size)

    val memoizedCompare = { expectedIndex: Int, actualIndex: Int ->
      callback(path + expectedIndex.toString(), expectedList[expectedIndex], actualList[actualIndex], context)
    }.memoizeFixed(expectedList.size, actualList.size)

    val longestMatch = LargestKeyValue<Int, IndicesCombination>()
    val examinedActualIndicesCombos = HashSet<BigInteger>()
    /**
     * Determines if a matching permutation exists.
     *
     * Note: this algorithm seems to have a worst case O(n*2^n) time and O(2^n) space complexity
     * if a lot of the actuals match a lot of the expected (e.g., if expected uses regex matching
     * with something like [3|2|1, 2|1, 1]). Without the caching, the time complexity jumps to
     * around O(2^2n). Caching/memoization is also used above for compare, to effectively achieve
     * just O(n^2) calls instead of O(2^n).
     *
     * For most normal cases, average performance should be closer to O(n^2) time and O(n) space
     * complexity if there aren't many duplicate matches. Best case is O(n)/O(n) if its already
     * in order.
     *
     * @param expectedIndex index of expected being compared against
     * @param actualIndices combination of remaining actual indices to compare
     */
    fun hasMatchingPermutation(
      expectedIndex: Int = 0,
      actualIndices: IndicesCombination = IndicesCombination.of(actualList.size)
    ): Boolean {
      return if (actualIndices.comboId in examinedActualIndicesCombos) {
        false
      } else {
        examinedActualIndicesCombos.add(actualIndices.comboId)
        longestMatch.useIfLarger(expectedIndex, actualIndices)
        when {
          expectedIndex < expectedList.size -> {
            actualIndices.indices().any { actualIndex ->
              memoizedCompare(expectedIndex, actualIndex).all {
                it.result.isEmpty()
              } && hasMatchingPermutation(expectedIndex + 1, actualIndices - actualIndex)
            }
          }
          actualList.size > expectedList.size -> {
            actualIndices.indices().all { actualIndex ->
              memoizedActualCompare(actualIndex).all {
                it.result.isEmpty()
              }
            }
          }
          else -> true
        }
      }
    }

    return if (hasMatchingPermutation()) {
      emptyList()
    } else {
      val smallestCombo = longestMatch.value ?: IndicesCombination.of(actualList.size)
      val longestMatch = longestMatch.key ?: 0

      val remainingErrors = smallestCombo.indices().map { actualIndex ->
        (longestMatch until expectedList.size).map { expectedIndex ->
          memoizedCompare(expectedIndex, actualIndex).flatMap { it.result }
        }.flatten() + if (actualList.size > expectedList.size) {
          memoizedActualCompare(actualIndex).flatMap { it.result }
        } else emptyList()
      }.toList().flatten()
        .groupBy { it.path }
        .map { (path, mismatches) -> BodyItemMatchResult(path, mismatches) }

      listOf(BodyItemMatchResult(path.joinToString("."),
        listOf(BodyMismatch(expectedList, actualList,
          "Expected $expectedList to match $actualList ignoring order of elements",
          path.joinToString("."), generateDiff()
        ))
      )) + remainingErrors
    }
  }

  fun <T> compareListContent(
    expectedList: List<T>,
    actualList: List<T>,
    path: List<String>,
    context: MatchingContext,
    generateDiff: () -> String,
    callback: (List<String>, T, T, MatchingContext) -> List<BodyItemMatchResult>
  ): List<BodyItemMatchResult> {
    val result = mutableListOf<BodyItemMatchResult>()
    for ((index, value) in expectedList.withIndex()) {
      if (index < actualList.size) {
        result.addAll(callback(path + index.toString(), value, actualList[index], context))
      } else if (!context.matcherDefined(path)) {
        result.add(BodyItemMatchResult(path.joinToString("."),
          listOf(BodyMismatch(expectedList, actualList,
            "Expected $value but was missing",
            path.joinToString("."), generateDiff()))))
      }
    }
    return result
  }
}<|MERGE_RESOLUTION|>--- conflicted
+++ resolved
@@ -62,80 +62,6 @@
     }.reduce { acc, i -> acc * i }
   }
 
-<<<<<<< HEAD
-=======
-  @Deprecated("Use function from MatchingContext or MatchingRuleCategory")
-  fun resolveMatchers(
-    matchers: MatchingRules,
-    category: String,
-    items: List<String>,
-    pathComparator: Comparator<String>
-  ) = when (category) {
-    "body" -> matchers.rulesForCategory(category).filter(Predicate {
-      matchesPath(it, items) > 0
-    })
-    "header", "query", "metadata" -> matchers.rulesForCategory(category).filter(Predicate { key ->
-      items.all { pathComparator.compare(key, it) == 0 }
-    })
-    else -> matchers.rulesForCategory(category)
-  }
-
-  @Deprecated("Use function from MatchingContext or MatchingRuleCategory")
-  @JvmStatic
-  @JvmOverloads
-  fun matcherDefined(
-    category: String,
-    path: List<String>,
-    matchers: MatchingRules?,
-    pathComparator: Comparator<String> = Comparator.naturalOrder()
-  ): Boolean =
-    if (matchers != null)
-      resolveMatchers(matchers, category, path, pathComparator).isNotEmpty()
-    else false
-
-  /**
-   * Determines if a matcher of the form '[*]' exists for the path
-   */
-  @Deprecated("Use function from MatchingContext or MatchingRuleCategory")
-  @JvmStatic
-  fun wildcardIndexMatcherDefined(path: List<String>, category: String, matchers: MatchingRules?) =
-    if (matchers != null) {
-      val resolvedMatchers = matchers.rulesForCategory(category).filter(Predicate {
-        matchesPath(it, path) == path.size
-      })
-      resolvedMatchers.matchingRules.keys.any { entry -> entry.endsWith("[*]") }
-    } else false
-
-  /**
-   * Determines if any ignore-order matcher is defined for path or ancestor of path.
-   */
-  @Deprecated("Use function from MatchingContext or MatchingRuleCategory")
-  @JvmStatic
-  fun isEqualsIgnoreOrderMatcherDefined(path: List<String>, category: String, matchers: MatchingRules?) =
-    if (matchers != null) {
-      val matcherDef = selectBestMatcher(matchers, category, path)
-      matcherDef.rules.any {
-        it is EqualsIgnoreOrderMatcher ||
-        it is MinEqualsIgnoreOrderMatcher ||
-        it is MaxEqualsIgnoreOrderMatcher ||
-        it is MinMaxEqualsIgnoreOrderMatcher
-      }
-    } else false
-
-  /**
-   * Determines if a matcher of the form '.*' exists for the path
-   */
-  @JvmStatic
-  @Deprecated("Use function from MatchingContext or MatchingRuleCategory")
-  fun wildcardMatcherDefined(path: List<String>, category: String, matchers: MatchingRules?) =
-    if (matchers != null) {
-      val resolvedMatchers = matchers.rulesForCategory(category).filter(Predicate {
-        matchesPath(it, path) == path.size
-      })
-      resolvedMatchers.matchingRules.keys.any { entry -> entry.endsWith(".*") }
-    } else false
-
->>>>>>> 8de8efd4
   @JvmStatic
   @JvmOverloads
   fun <M : Mismatch> domatch(
@@ -150,45 +76,6 @@
     return domatch(matcherDef, path, expected, actual, mismatchFn)
   }
 
-<<<<<<< HEAD
-=======
-  @Deprecated("Use function from MatchingContext or MatchingRuleCategory")
-  @JvmStatic
-  @JvmOverloads
-  fun selectBestMatcher(
-    matchers: MatchingRules,
-    category: String,
-    path: List<String>,
-    pathComparator: Comparator<String> = Comparator.naturalOrder()
-  ): MatchingRuleGroup {
-    val matcherCategory = resolveMatchers(matchers, category, path, pathComparator)
-    return if (category == "body") {
-      val result = matcherCategory.maxBy(Comparator { a, b ->
-        val weightA = calculatePathWeight(a, path)
-        val weightB = calculatePathWeight(b, path)
-        when {
-          weightA == weightB -> when {
-            a.length > b.length -> 1
-            a.length < b.length -> -1
-            else -> 0
-          }
-          weightA > weightB -> 1
-          else -> -1
-        }
-      })
-      result?.second?.copy(cascaded = parsePath(result.first).size != path.size) ?: MatchingRuleGroup()
-    } else {
-      matcherCategory.matchingRules.values.first()
-    }
-  }
-
-  @Deprecated("Use function from MatchingContext or MatchingRuleCategory")
-  fun typeMatcherDefined(category: String, path: List<String>, matchingRules: MatchingRules): Boolean {
-    val resolvedMatchers = resolveMatchers(matchingRules, category, path, Comparator.naturalOrder())
-    return resolvedMatchers.allMatchingRules().any { it is TypeMatcher }
-  }
-
->>>>>>> 8de8efd4
   /**
    * Compares the expected and actual maps using the provided matching rule
    */
