package au.com.dius.pact.core.matchers

import au.com.dius.pact.core.model.HttpPart
import au.com.dius.pact.core.model.IRequest
import au.com.dius.pact.core.model.matchingrules.MatchingRuleCategory
import au.com.dius.pact.core.model.matchingrules.MatchingRuleGroup
import au.com.dius.pact.core.model.matchingrules.TypeMatcher
import au.com.dius.pact.core.model.matchingrules.ValuesMatcher
import au.com.dius.pact.core.model.parsePath
import mu.KLogging

data class MatchingContext(val matchers: MatchingRuleCategory, val allowUnexpectedKeys: Boolean) {
  fun matcherDefined(path: List<String>, pathComparator: Comparator<String> = Comparator.naturalOrder()): Boolean {
    return resolveMatchers(path, pathComparator).filter2 { (p, rule) ->
      if (rule.rules.any { it is ValuesMatcher }) {
        parsePath(p).size == path.size
      } else {
        true
      }
    }.isNotEmpty()
  }

  private fun resolveMatchers(path: List<String>, pathComparator: Comparator<String>): MatchingRuleCategory {
    return if (matchers.name == "body" || matchers.name == "content")
      matchers.filter { Matchers.matchesPath(it, path) > 0 }
    else if (matchers.name == "header" || matchers.name == "query" || matchers.name == "metadata")
      matchers.filter { key -> path.all { pathComparator.compare(key, it) == 0 } }
    else
      matchers
  }

  fun selectBestMatcher(
    path: List<String>,
    pathComparator: Comparator<String> = Comparator.naturalOrder()
  ): MatchingRuleGroup {
    val matcherCategory = resolveMatchers(path, pathComparator)
    return if (matchers.name == "body")
      matcherCategory.filter2 { (p, rule) ->
        if (rule.rules.any { it is ValuesMatcher }) {
          parsePath(p).size == path.size
        } else {
          true
        }
      }.maxBy { a, b ->
        val weightA = Matchers.calculatePathWeight(a, path)
        val weightB = Matchers.calculatePathWeight(b, path)
        when {
          weightA == weightB -> when {
            a.length > b.length -> 1
            a.length < b.length -> -1
            else -> 0
          }
          weightA > weightB -> 1
          else -> -1
        }
      }
    else {
      matcherCategory.matchingRules.values.first()
    }
  }

  fun typeMatcherDefined(path: List<String>): Boolean {
    val resolvedMatchers = resolveMatchers(path, Comparator.naturalOrder())
    return resolvedMatchers.allMatchingRules().any { it is TypeMatcher }
  }

  fun <T> matchKeys(
    path: List<String>,
    expectedEntries: Map<String, T>,
    actualEntries: Map<String, T>,
    generateDiff: () -> String
  ): List<BodyItemMatchResult> {
    val expectedKeys = expectedEntries.keys.sorted()
    val actualKeys = actualEntries.keys
    val actualKeysSorted = actualKeys.sorted()
    val missingKeys = expectedKeys.filter { key -> !actualKeys.contains(key) }
    return if (allowUnexpectedKeys && missingKeys.isNotEmpty()) {
      listOf(BodyItemMatchResult(path.joinToString("."), listOf(BodyMismatch(expectedEntries, actualEntries,
        "Actual map is missing the following keys: ${missingKeys.joinToString(", ")}",
        path.joinToString("."), generateDiff()))))
    } else if (!allowUnexpectedKeys && expectedKeys != actualKeysSorted) {
      listOf(BodyItemMatchResult(path.joinToString("."), listOf(BodyMismatch(expectedEntries, actualEntries,
        "Expected a Map with keys $expectedKeys " +
          "but received one with keys $actualKeysSorted",
        path.joinToString("."), generateDiff()))))
    } else {
      emptyList()
    }
  }

  /**
   * Matcher defined at that path (ignoring parents)
   */
  fun directMatcherDefined(
    path: List<String>,
    pathComparator: Comparator<String> = Comparator.naturalOrder()
  ): Boolean {
    val resolveMatchers = resolveMatchers(path, pathComparator).filter {
      parsePath(it).size == path.size
    }
    return resolveMatchers.isNotEmpty()
  }
}

object Matching : KLogging() {
  private val lowerCaseComparator = Comparator<String> { a, b -> a.toLowerCase().compareTo(b.toLowerCase()) }

  val pathFilter = Regex("http[s]*://([^/]*)")

  @JvmStatic
  fun matchRequestHeaders(expected: IRequest, actual: IRequest, context: MatchingContext) =
    matchHeaders(expected.headersWithoutCookie(), actual.headersWithoutCookie(), context)

  @JvmStatic
  fun matchHeaders(expected: HttpPart, actual: HttpPart, context: MatchingContext): List<HeaderMatchResult> =
    matchHeaders(expected.headers, actual.headers, context)

  @JvmStatic
  fun matchHeaders(
    expected: Map<String, List<String>>,
    actual: Map<String, List<String>>,
    context: MatchingContext
  ): List<HeaderMatchResult> = compareHeaders(expected.toSortedMap(lowerCaseComparator),
    actual.toSortedMap(lowerCaseComparator), context)

  fun compareHeaders(
    e: Map<String, List<String>>,
    a: Map<String, List<String>>,
    context: MatchingContext
  ): List<HeaderMatchResult> {
    return e.entries.fold(listOf()) { list, values ->
      if (a.containsKey(values.key)) {
        val actual = a[values.key].orEmpty()
        list + HeaderMatchResult(values.key, values.value.mapIndexed { index, headerValue ->
          HeaderMatcher.compareHeader(values.key, headerValue, actual.getOrElse(index) { "" }, context)
        }.filterNotNull())
      } else {
        list + HeaderMatchResult(values.key,
          listOf(HeaderMismatch(values.key, values.value.joinToString(separator = ", "), "",
          "Expected a header '${values.key}' but was missing")))
      }
    }
  }

  fun matchCookies(expected: List<String>, actual: List<String>, headerContext: MatchingContext) =
    if (expected.all { actual.contains(it) }) null
    else CookieMismatch(expected, actual)

  fun matchMethod(expected: String, actual: String) =
    if (expected.equals(actual, ignoreCase = true)) null
    else MethodMismatch(expected, actual)

  fun matchBody(expected: HttpPart, actual: HttpPart, context: MatchingContext): BodyMatchResult {
    val expectedContentType = expected.determineContentType()
    val actualContentType = actual.determineContentType()
    return if (expectedContentType.getBaseType() == actualContentType.getBaseType()) {
      val matcher = MatchingConfig.lookupBodyMatcher(actualContentType.getBaseType())
      if (matcher != null) {
        logger.debug { "Found a matcher for $actualContentType -> $matcher" }
        matcher.matchBody(expected.body, actual.body, context)
      } else {
        logger.debug { "No matcher for $actualContentType, using equality" }
        when {
          expected.body.isMissing() -> BodyMatchResult(null, emptyList())
          expected.body.isNull() && actual.body.isPresent() -> BodyMatchResult(null,
            listOf(BodyItemMatchResult("$", listOf(BodyMismatch(null, actual.body.unwrap(),
              "Expected an empty body but received '${actual.body.unwrap()}'")))))
          expected.body.isNull() -> BodyMatchResult(null, emptyList())
          actual.body.isMissing() -> BodyMatchResult(null,
            listOf(BodyItemMatchResult("$", listOf(BodyMismatch(expected.body.unwrap(), null,
              "Expected body '${expected.body.unwrap()}' but was missing")))))
          else -> matchBodyContents(expected, actual)
        }
      }
    } else {
      if (expected.body.isMissing() || expected.body.isNull() || expected.body.isEmpty())
        BodyMatchResult(null, emptyList())
      else
<<<<<<< HEAD
        BodyMatchResult(
          BodyTypeMismatch(expectedContentType.getBaseType(), actualContentType.getBaseType()), emptyList())
=======
        BodyMatchResult(BodyTypeMismatch(expectedContentType.getBaseType(), actualContentType.getBaseType()),
          emptyList())
>>>>>>> 2a12a321
    }
  }

  fun matchBodyContents(expected: HttpPart, actual: HttpPart): BodyMatchResult {
    val matcher = expected.matchingRules.rulesForCategory("body").matchingRules["$"]
    return when {
      matcher != null && matcher.canMatch(expected.determineContentType()) ->
        BodyMatchResult(null, listOf(BodyItemMatchResult("$",
          domatch(matcher, listOf("$"), expected.body.unwrap(), actual.body.unwrap(), BodyMismatchFactory))))
      expected.body.unwrap().contentEquals(actual.body.unwrap()) -> BodyMatchResult(null, emptyList())
      else -> BodyMatchResult(null, listOf(BodyItemMatchResult("$",
        listOf(BodyMismatch(expected.body.unwrap(), actual.body.unwrap(),
        "Actual body '${actual.body.valueAsString()}' is not equal to the expected body " +
          "'${expected.body.valueAsString()}'")))))
    }
  }

  fun matchPath(expected: IRequest, actual: IRequest, context: MatchingContext): PathMismatch? {
    val replacedActual = actual.path.replaceFirst(pathFilter, "")
    return if (context.matcherDefined(emptyList())) {
      val mismatch = Matchers.domatch(context, emptyList(), expected.path, replacedActual, PathMismatchFactory)
      mismatch.firstOrNull()
    } else if (expected.path == replacedActual || replacedActual.matches(Regex(expected.path))) null
    else PathMismatch(expected.path, replacedActual)
  }

  fun matchStatus(expected: Int, actual: Int, context: MatchingContext): StatusMismatch? {
    return when {
      context.matcherDefined(emptyList()) -> {
        logger.debug { "Matcher defined for status" }
        val mismatch = Matchers.domatch(context, emptyList(), expected, actual, StatusMismatchFactory)
        mismatch.firstOrNull()
      }
      expected == actual -> null
      else -> StatusMismatch(expected, actual)
    }
  }

  fun matchQuery(expected: IRequest, actual: IRequest, context: MatchingContext): List<QueryMatchResult> {
    return expected.query.entries.fold(emptyList<QueryMatchResult>()) { acc, entry ->
      when (val value = actual.query[entry.key]) {
        null -> acc +
          QueryMatchResult(entry.key, listOf(QueryMismatch(entry.key, entry.value.joinToString(","), "",
          "Expected query parameter '${entry.key}' but was missing",
          listOf("$", "query", entry.key).joinToString("."))))
        else -> acc +
<<<<<<< HEAD
          QueryMatchResult(entry.key, QueryMatcher.compareQuery(entry.key, entry.value, value, context))
=======
          QueryMatchResult(entry.key, QueryMatcher.compareQuery(entry.key, entry.value, value, expected.matchingRules))
>>>>>>> 2a12a321
      }
    } + actual.query.entries.fold(emptyList()) { acc, entry ->
      when (expected.query[entry.key]) {
        null -> acc +
          QueryMatchResult(entry.key, listOf(QueryMismatch(entry.key, "", entry.value.joinToString(","),
          "Unexpected query parameter '${entry.key}' received",
          listOf("$", "query", entry.key).joinToString("."))))
        else -> acc
      }
    }
  }

  @JvmStatic
  fun compareMessageMetadata(
    e: Map<String, Any?>,
    a: Map<String, Any?>,
    context: MatchingContext
  ): List<MetadataMismatch> {
    return e.entries.fold(listOf()) { list, value ->
      if (a.containsKey(value.key)) {
        val actual = a[value.key]
        val compare = MetadataMatcher.compare(value.key, value.value, actual, context)
        if (compare != null) list + compare else list
      } else if (value.key.toLowerCase() != "contenttype" && value.key.toLowerCase() != "content-type") {
        list + MetadataMismatch(value.key, value.value, null,
          "Expected metadata '${value.key}' but was missing")
      } else {
        list
      }
    }
  }
}

data class QueryMatchResult(val key: String, val result: List<QueryMismatch>)
data class HeaderMatchResult(val key: String, val result: List<HeaderMismatch>)
data class BodyItemMatchResult(val key: String, val result: List<BodyMismatch>)
data class BodyMatchResult(val typeMismatch: BodyTypeMismatch?, val bodyResults: List<BodyItemMatchResult>) {
  fun matchedOk() = typeMismatch == null && bodyResults.all { it.result.isEmpty() }

  val mismatches: List<Mismatch>
    get() {
      return if (typeMismatch != null) {
        listOf(typeMismatch)
      } else {
        bodyResults.flatMap { it.result }
      }
    }
}<|MERGE_RESOLUTION|>--- conflicted
+++ resolved
@@ -34,8 +34,8 @@
     pathComparator: Comparator<String> = Comparator.naturalOrder()
   ): MatchingRuleGroup {
     val matcherCategory = resolveMatchers(path, pathComparator)
-    return if (matchers.name == "body")
-      matcherCategory.filter2 { (p, rule) ->
+    return if (matchers.name == "body") {
+      val result = matcherCategory.filter2 { (p, rule) ->
         if (rule.rules.any { it is ValuesMatcher }) {
           parsePath(p).size == path.size
         } else {
@@ -54,7 +54,8 @@
           else -> -1
         }
       }
-    else {
+      result?.second?.copy(cascaded = parsePath(result.first).size != path.size) ?: MatchingRuleGroup()
+    } else {
       matcherCategory.matchingRules.values.first()
     }
   }
@@ -176,13 +177,9 @@
       if (expected.body.isMissing() || expected.body.isNull() || expected.body.isEmpty())
         BodyMatchResult(null, emptyList())
       else
-<<<<<<< HEAD
         BodyMatchResult(
-          BodyTypeMismatch(expectedContentType.getBaseType(), actualContentType.getBaseType()), emptyList())
-=======
-        BodyMatchResult(BodyTypeMismatch(expectedContentType.getBaseType(), actualContentType.getBaseType()),
+          BodyTypeMismatch(expectedContentType.getBaseType(), actualContentType.getBaseType()),
           emptyList())
->>>>>>> 2a12a321
     }
   }
 
@@ -229,11 +226,7 @@
           "Expected query parameter '${entry.key}' but was missing",
           listOf("$", "query", entry.key).joinToString("."))))
         else -> acc +
-<<<<<<< HEAD
           QueryMatchResult(entry.key, QueryMatcher.compareQuery(entry.key, entry.value, value, context))
-=======
-          QueryMatchResult(entry.key, QueryMatcher.compareQuery(entry.key, entry.value, value, expected.matchingRules))
->>>>>>> 2a12a321
       }
     } + actual.query.entries.fold(emptyList()) { acc, entry ->
       when (expected.query[entry.key]) {
