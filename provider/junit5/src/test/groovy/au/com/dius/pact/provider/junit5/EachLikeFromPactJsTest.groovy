--- conflicted
+++ resolved
@@ -8,11 +8,6 @@
 import groovy.json.JsonOutput
 import groovy.util.logging.Slf4j
 import org.apache.commons.lang3.RandomUtils
-<<<<<<< HEAD
-=======
-import org.junit.jupiter.api.AfterAll
-import org.junit.jupiter.api.BeforeAll
->>>>>>> 122ced04
 import org.junit.jupiter.api.BeforeEach
 import org.junit.jupiter.api.TestTemplate
 import org.junit.jupiter.api.extension.ExtendWith
@@ -36,19 +31,6 @@
 class EachLikeFromPactJsTest {
   private WireMockServer server
 
-<<<<<<< HEAD
-=======
-  @BeforeAll
-  static void setup() {
-    System.setProperty('pact.matching.wildcard', 'true')
-  }
-
-  @AfterAll
-  static void cleanup() {
-    System.clearProperty('pact.matching.wildcard')
-  }
-
->>>>>>> 122ced04
   @TestTemplate
   @ExtendWith(PactVerificationInvocationContextProvider)
   void testTemplate(PactVerificationContext context) {
