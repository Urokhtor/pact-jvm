--- conflicted
+++ resolved
@@ -2,14 +2,7 @@
 
 import au.com.dius.pact.core.model.Pact
 import au.com.dius.pact.core.pactbroker.NotFoundHalResponse
-<<<<<<< HEAD
-import au.com.dius.pact.core.support.expressions.ValueResolver
-import au.com.dius.pact.core.support.handleWith
-import au.com.dius.pact.core.support.isNotEmpty
-=======
->>>>>>> 76d2bbc6
 import au.com.dius.pact.core.support.expressions.DataType
-import au.com.dius.pact.core.support.expressions.ExpressionParser
 import au.com.dius.pact.core.support.expressions.ExpressionParser.parseExpression
 import au.com.dius.pact.core.support.expressions.SystemPropertyResolver
 import au.com.dius.pact.core.support.expressions.ValueResolver
@@ -85,11 +78,7 @@
         loader.setValueResolver(valueResolver)
       }
       description += "\nSource: ${loader.description()}"
-<<<<<<< HEAD
       val pacts = handleWith<List<Pact>> { loader.load(serviceName) }.getOrElse {
-=======
-      val pacts = handleWith<List<Pact<Interaction>>> { loader.load(serviceName) }.getOrElse {
->>>>>>> 76d2bbc6
         handleException(context, valueResolver, it)
       }
       filterPactsByAnnotations(pacts, context.requiredTestClass)
@@ -107,11 +96,7 @@
     }, description)
   }
 
-<<<<<<< HEAD
   fun handleException(context: ExtensionContext, valueResolver: ValueResolver?, exception: Exception): List<Pact> {
-=======
-  fun handleException(context: ExtensionContext, valueResolver: ValueResolver?, exception: Exception): List<Pact<Interaction>> {
->>>>>>> 76d2bbc6
     val ignoreAnnotation = AnnotationSupport.findAnnotation(context.requiredTestClass, IgnoreNoPactsToVerify::class.java)
     return when {
       ignoreAnnotation.isPresent -> {
