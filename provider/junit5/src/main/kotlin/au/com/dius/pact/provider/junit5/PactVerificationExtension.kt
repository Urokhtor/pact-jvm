--- conflicted
+++ resolved
@@ -32,23 +32,13 @@
 /**
  * JUnit 5 test extension class used to inject parameters and execute the test for a Pact interaction.
  */
-<<<<<<< HEAD
-class PactVerificationExtension(
-  private val pact: Pact,
-  private val pactSource: au.com.dius.pact.core.model.PactSource,
-  private val interaction: Interaction,
-  private val serviceName: String,
-  private val consumerName: String?,
-  private val propertyResolver: ValueResolver = SystemPropertyResolver
-=======
 open class PactVerificationExtension(
-  val pact: Pact<Interaction>,
+  val pact: Pact,
   val pactSource: au.com.dius.pact.core.model.PactSource,
   val interaction: Interaction,
   val serviceName: String,
   val consumerName: String?,
   val propertyResolver: ValueResolver = SystemPropertyResolver
->>>>>>> 3622c25e
 ) : TestTemplateInvocationContext, ParameterResolver, BeforeEachCallback, BeforeTestExecutionCallback,
   AfterTestExecutionCallback {
 
