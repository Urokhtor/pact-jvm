--- conflicted
+++ resolved
@@ -100,10 +100,7 @@
 |`pact.provider.tag`|Sets the provider tag to push before publishing verification results (can use a comma separated list)|
 |`pact.content_type.override.<TYPE>.<SUBTYPE>=<VAL>` where `<VAL>` may be `text`, `json` or `binary`|Overrides the handling of a particular content type [4.1.3+]|
 |`pact.verifier.enableRedirectHandling`|Enables automatically handling redirects [4.1.8+]|
-<<<<<<< HEAD
-=======
 |`pact.verifier.ignoreNoConsumers`|If set to `true`, don't fail the build if there are no consumers to verify [4.1.19+]|
->>>>>>> 3622c25e
 
 ## Specifying the provider hostname at runtime
 
