package au.com.dius.pact.provider.gradle

import au.com.dius.pact.provider.IProviderVerifier
import au.com.dius.pact.provider.ProviderVerifier
import org.gradle.api.GradleScriptException
import org.gradle.api.Task
import org.gradle.api.tasks.GradleBuild
import org.gradle.api.tasks.Internal
import org.gradle.api.tasks.TaskAction

/**
 * Task to verify a pact against a provider
 */
class PactVerificationTask extends PactVerificationBaseTask {
  @Internal
  IProviderVerifier verifier = new ProviderVerifier()
  @Internal
  GradleProviderInfo providerToVerify

  @TaskAction
  void verifyPact() {
    verifier.with {
      projectHasProperty = { project.hasProperty(it) }
      projectGetProperty = { project.property(it) }
      pactLoadFailureMessage = { 'You must specify the pactfile to execute (use pactFile = ...)' }
      checkBuildSpecificTask = { it instanceof Task || it instanceof String && project.tasks.findByName(it) }
      executeBuildSpecificTask = this.&executeStateChangeTask
      projectClasspath = {
        project.sourceSets.test.runtimeClasspath*.toURL()
      }
      providerVersion = providerToVerify.providerVersion ?: { project.version }
<<<<<<< HEAD
      providerTags = providerToVerify.providerTags
=======
      if (providerToVerify.providerTags) {
        if (providerToVerify.providerTags instanceof Closure ) {
          providerTags = providerToVerify.providerTags
        } else if (providerToVerify.providerTags instanceof List) {
          providerTags = { providerToVerify.providerTags }
        } else if (providerToVerify.providerTags instanceof String) {
          providerTags = { [ providerToVerify.providerTags ] }
        } else {
          throw new GradleScriptException(
            "${providerToVerify.providerTags} is not a valid value for providerTags", null)
        }
      } else if (providerToVerify.providerTag) {
        if (providerToVerify.providerTag instanceof Closure) {
          providerTags = { [ providerToVerify.providerTag.call() ] }
        } else {
          providerTags = { [ providerToVerify.providerTag ] }
        }
      }
>>>>>>> aae244a9

      if (project.pact.reports) {
        def reportsDir = new File(project.buildDir, 'reports/pact')
        reporters = project.pact.reports.toVerifierReporters(reportsDir, it)
      }
    }

    if (providerToVerify.consumers.empty && !ignoreNoConsumers()) {
      throw new GradleScriptException("There are no consumers for service provider '${providerToVerify.name}'", null)
    }

    runVerification(verifier, providerToVerify)
  }

  def executeStateChangeTask(t, state) {
    def task = t instanceof String ? project.tasks.getByName(t) : t
    task.setProperty('providerState', state)
    task.ext.providerState = state
    def build = project.task(type: GradleBuild) {
      tasks = [task.name]
    }
    build.execute()
  }
}<|MERGE_RESOLUTION|>--- conflicted
+++ resolved
@@ -29,9 +29,6 @@
         project.sourceSets.test.runtimeClasspath*.toURL()
       }
       providerVersion = providerToVerify.providerVersion ?: { project.version }
-<<<<<<< HEAD
-      providerTags = providerToVerify.providerTags
-=======
       if (providerToVerify.providerTags) {
         if (providerToVerify.providerTags instanceof Closure ) {
           providerTags = providerToVerify.providerTags
@@ -43,14 +40,7 @@
           throw new GradleScriptException(
             "${providerToVerify.providerTags} is not a valid value for providerTags", null)
         }
-      } else if (providerToVerify.providerTag) {
-        if (providerToVerify.providerTag instanceof Closure) {
-          providerTags = { [ providerToVerify.providerTag.call() ] }
-        } else {
-          providerTags = { [ providerToVerify.providerTag ] }
-        }
       }
->>>>>>> aae244a9
 
       if (project.pact.reports) {
         def reportsDir = new File(project.buildDir, 'reports/pact')
