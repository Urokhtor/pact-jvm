--- conflicted
+++ resolved
@@ -47,21 +47,15 @@
 if (System.env.CI != 'true') {
   task pluginDescriptor(type: Exec, dependsOn: generatePom) {
     if (isWindows()) {
-<<<<<<< HEAD
-      commandLine 'mvn.bat', '-f', "${buildDir}/poms/pom.xml", '-e', '-B', 'org.apache.maven.plugins:maven-plugin-plugin:3.6.1:descriptor'
-=======
       try {
         // check if mvn.bat exists
         def proc = new ProcessBuilder('mvn.bat', '-v')
         proc.start().waitFor()
 
-        commandLine 'mvn.bat', '-f', "${buildDir}/poms/pom.xml", '--settings',
-          'src/main/resources/settings.xml', '-e', '-B', 'org.apache.maven.plugins:maven-plugin-plugin:3.6.1:descriptor'
+        commandLine 'mvn.bat', '-f', "${buildDir}/poms/pom.xml", '-e', '-B', 'org.apache.maven.plugins:maven-plugin-plugin:3.6.1:descriptor'
       } catch(Exception e) {
-        commandLine 'mvn.cmd', '-f', "${buildDir}/poms/pom.xml", '--settings',
-          'src/main/resources/settings.xml', '-e', '-B', 'org.apache.maven.plugins:maven-plugin-plugin:3.6.1:descriptor'
+        commandLine 'mvn.cmd', '-f', "${buildDir}/poms/pom.xml", '-e', '-B', 'org.apache.maven.plugins:maven-plugin-plugin:3.6.1:descriptor'
       }
->>>>>>> ed6e82c9
     } else {
       commandLine 'sh', '-c', "mvn -f ${buildDir}/poms/pom.xml -e -B org.apache.maven.plugins:maven-plugin-plugin:3.6.1:descriptor"
     }
