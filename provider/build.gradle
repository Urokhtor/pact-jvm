--- conflicted
+++ resolved
@@ -32,11 +32,7 @@
     testImplementation('org.spockframework:spock-core:2.0-groovy-3.0') {
         exclude group: 'org.codehaus.groovy'
     }
-<<<<<<< HEAD
-    testImplementation 'org.hamcrest:hamcrest:2.1'
-=======
-    testCompile 'org.hamcrest:hamcrest:2.2'
->>>>>>> ed6e82c9
+    testImplementation 'org.hamcrest:hamcrest:2.2'
 }
 
 compileTestGroovy {
