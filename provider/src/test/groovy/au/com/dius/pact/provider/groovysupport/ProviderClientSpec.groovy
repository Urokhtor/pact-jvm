--- conflicted
+++ resolved
@@ -284,22 +284,6 @@
     0 * _
   }
 
-<<<<<<< HEAD
-=======
-  def 'execute request filter executes any scala closure'() {
-    given:
-    provider.requestFilter = au.com.dius.pact.provider.GroovyScalaUtils$.MODULE$.testRequestFilter()
-
-    when:
-    client.executeRequestFilter(httpRequest)
-
-    then:
-    1 * httpRequest.addHeader('Scala', 'Was Called')
-    1 * client.executeRequestFilter(_)
-    0 * _
-  }
-
->>>>>>> b44e8d4b
   def 'execute request filter defaults to executing a groovy script'() {
     given:
     provider.requestFilter = 'request.addHeader("Groovy", "Was Called")'
