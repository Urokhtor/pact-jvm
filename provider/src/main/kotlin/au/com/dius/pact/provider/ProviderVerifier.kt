package au.com.dius.pact.provider

import au.com.dius.pact.core.matchers.BodyTypeMismatch
import au.com.dius.pact.core.matchers.HeaderMismatch
import au.com.dius.pact.core.matchers.MetadataMismatch
import au.com.dius.pact.core.matchers.StatusMismatch
import au.com.dius.pact.core.model.BrokerUrlSource
import au.com.dius.pact.core.model.ContentType
import au.com.dius.pact.core.model.DefaultPactReader
import au.com.dius.pact.core.model.FilteredPact
import au.com.dius.pact.core.model.Interaction
import au.com.dius.pact.core.model.OptionalBody
import au.com.dius.pact.core.model.Pact
import au.com.dius.pact.core.model.PactReader
import au.com.dius.pact.core.model.PactSource
import au.com.dius.pact.core.model.ProviderState
import au.com.dius.pact.core.model.RequestResponseInteraction
import au.com.dius.pact.core.model.Response
import au.com.dius.pact.core.model.UrlPactSource
import au.com.dius.pact.core.model.UrlSource
import au.com.dius.pact.core.model.messaging.Message
import au.com.dius.pact.core.pactbroker.PactBrokerClient
import au.com.dius.pact.core.support.hasProperty
import au.com.dius.pact.core.support.property
import au.com.dius.pact.provider.PactVerification.REQUEST_RESPONSE
import au.com.dius.pact.provider.reporters.AnsiConsoleReporter
import au.com.dius.pact.provider.reporters.VerifierReporter
import com.github.michaelbull.result.Err
import com.github.michaelbull.result.Ok
import com.github.michaelbull.result.Result
<<<<<<< HEAD
import com.github.michaelbull.result.getError
=======
>>>>>>> d11e1742
import groovy.lang.Closure
import io.github.classgraph.ClassGraph
import mu.KLogging
import java.io.File
import java.lang.reflect.Method
import java.net.URL
import java.net.URLClassLoader
import java.util.function.BiConsumer
import java.util.function.Function
import java.util.function.Predicate
import java.util.function.Supplier
import kotlin.reflect.KMutableProperty1

enum class PactVerification {
  REQUEST_RESPONSE, ANNOTATED_METHOD
}

/**
 * Exception indicating failure to setup pact verification
 */
class PactVerifierException(
  override val message: String = "PactVerifierException",
  override val cause: Throwable? = null
) : RuntimeException(message, cause)

/**
 * Annotation to mark a test method for provider verification
 */
@Retention(AnnotationRetention.RUNTIME)
@Target(AnnotationTarget.FUNCTION, AnnotationTarget.PROPERTY_GETTER, AnnotationTarget.PROPERTY_SETTER)
annotation class PactVerifyProvider(
  /**
   * the tested provider name.
   */
  val value: String
)

data class MessageAndMetadata(val messageData: ByteArray, val metadata: Map<String, Any>) {
  override fun equals(other: Any?): Boolean {
    if (this === other) return true
    if (javaClass != other?.javaClass) return false

    other as MessageAndMetadata

    if (!messageData.contentEquals(other.messageData)) return false
    if (metadata != other.metadata) return false

    return true
  }

  override fun hashCode(): Int {
    var result = messageData.contentHashCode()
    result = 31 * result + metadata.hashCode()
    return result
  }
}

/**
 * Interface to the provider verifier
 */
@Suppress("TooManyFunctions")
interface IProviderVerifier {
  /**
   * List of the all reporters to report the results of the verification to
   */
  var reporters: List<VerifierReporter>

  /**
   * Callback to determine if something is a build specific task
   */
  var checkBuildSpecificTask: Function<Any, Boolean>

  /**
   * Consumer SAM to execute the build specific task
   */
  var executeBuildSpecificTask: BiConsumer<Any, ProviderState>

  /**
   * Callback to determine is the project has a particular property
   */
  var projectHasProperty: Function<String, Boolean>

  /**
   * Callback to fetch a project property
   */
  var projectGetProperty: Function<String, String?>

  /**
   * Callback to return the instance for the provider method to invoke
   */
  var providerMethodInstance: Function<Method, Any>

  /**
   * Callback to return the project classloader to use for looking up methods
   */
  var projectClassLoader: Supplier<ClassLoader?>?

  /**
   * Callback to return the project classpath to use for looking up methods
   */
  var projectClasspath: Supplier<List<URL>>

  /**
   * Callback to display a pact load error
   */
  var pactLoadFailureMessage: Any?

  /**
   * Callback to get the provider version
   */
  var providerVersion: Supplier<String>

  /**
   * Callback to get the provider tag
   */
  @Deprecated("Use version that returns multiple tags", replaceWith = ReplaceWith("providerTags"))
  var providerTag: Supplier<String?>?

  /**
   * Callback to get the provider tags
   */
  var providerTags: Supplier<List<String>>?

  /**
   * Run the verification for the given provider and return any failures
   */
  fun verifyProvider(provider: ProviderInfo): List<VerificationResult>

  /**
   * Reports the state of the interaction to all the registered reporters
   */
  fun reportStateForInteraction(state: String, provider: IProviderInfo, consumer: IConsumerInfo, isSetup: Boolean)

  /**
   * Finalise all the reports after verification is complete
   */
  fun finaliseReports()

  /**
   * Displays all the failures from the verification run
   */
  fun displayFailures(failures: List<VerificationResult.Failed>)

  /**
   * Verifies the response from the provider against the interaction
   */
  fun verifyResponseFromProvider(
    provider: IProviderInfo,
    interaction: RequestResponseInteraction,
    interactionMessage: String,
    failures: MutableMap<String, Any>,
    client: ProviderClient
  ): VerificationResult

  /**
   * Verifies the response from the provider against the interaction
   */
  fun verifyResponseFromProvider(
    provider: IProviderInfo,
    interaction: RequestResponseInteraction,
    interactionMessage: String,
    failures: MutableMap<String, Any>,
    client: ProviderClient,
    context: Map<String, Any>,
    pending: Boolean
  ): VerificationResult

  /**
   * Verifies the interaction by invoking a method on a provider test class
   */
  fun verifyResponseByInvokingProviderMethods(
    providerInfo: IProviderInfo,
    consumer: IConsumerInfo,
    interaction: Interaction,
    interactionMessage: String,
    failures: MutableMap<String, Any>
  ): VerificationResult

  /**
   * Compares the expected and actual responses
   */
  fun verifyRequestResponsePact(
    expectedResponse: Response,
    actualResponse: ProviderResponse,
    interactionMessage: String,
    failures: MutableMap<String, Any>,
    interactionId: String,
    pending: Boolean
  ): VerificationResult

  /**
   * If publishing of verification results has been disabled
   */
  fun publishingResultsDisabled(): Boolean

  /**
   * Display info about the interaction about to be verified
   */
  fun reportInteractionDescription(interaction: Interaction)

  fun generateErrorStringFromVerificationResult(result: List<VerificationResult.Failed>): String

  fun reportStateChangeFailed(providerState: ProviderState, error: Exception, isSetup: Boolean)
}

/**
 * Verifies the providers against the defined consumers in the context of a build plugin
 */
@Suppress("TooManyFunctions")
open class ProviderVerifier @JvmOverloads constructor (
  override var pactLoadFailureMessage: Any? = null,
  override var checkBuildSpecificTask: Function<Any, Boolean> = Function { false },
  override var executeBuildSpecificTask: BiConsumer<Any, ProviderState> = BiConsumer { _, _ -> },
  override var projectClasspath: Supplier<List<URL>> = Supplier { emptyList<URL>() },
  override var reporters: List<VerifierReporter> = listOf(AnsiConsoleReporter("console", File("/tmp/"))),
  override var providerMethodInstance: Function<Method, Any> = Function { m -> m.declaringClass.newInstance() },
  override var providerVersion: Supplier<String> = ProviderVersion { System.getProperty(PACT_PROVIDER_VERSION) },
  override var providerTag: Supplier<String?>? = Supplier { System.getProperty(PACT_PROVIDER_TAG) },
  override var providerTags: Supplier<List<String>>? = Supplier {
    System.getProperty(PACT_PROVIDER_TAG).orEmpty().split(',').map { it.trim() }.filter { it.isNotEmpty() }
  },
  override var projectClassLoader: Supplier<ClassLoader?>? = null
) : IProviderVerifier {

  override var projectHasProperty = Function<String, Boolean> { name -> !System.getProperty(name).isNullOrEmpty() }
  override var projectGetProperty = Function<String, String?> { name -> System.getProperty(name) }
  var verificationReporter: VerificationReporter = DefaultVerificationReporter
  var stateChangeHandler: StateChange = DefaultStateChange
  var pactReader: PactReader = DefaultPactReader

  /**
   * This will return true unless the pact.verifier.publishResults property has the value of "true"
   */
  override fun publishingResultsDisabled(): Boolean {
    return when {
      !projectHasProperty.apply(PACT_VERIFIER_PUBLISH_RESULTS) -> verificationReporter.publishingResultsDisabled()
      else -> projectGetProperty.apply(PACT_VERIFIER_PUBLISH_RESULTS)?.toLowerCase() != "true"
    }
  }

  @Suppress("TooGenericExceptionCaught", "TooGenericExceptionThrown", "SpreadOperator")
  override fun verifyResponseByInvokingProviderMethods(
    providerInfo: IProviderInfo,
    consumer: IConsumerInfo,
    interaction: Interaction,
    interactionMessage: String,
    failures: MutableMap<String, Any>
  ): VerificationResult {
    val interactionId = interaction.interactionId
    try {
      val classGraph = ClassGraph().enableAllInfo()
      if (System.getProperty("pact.verifier.classpathscan.verbose") != null) {
        classGraph.verbose()
      }

      val classLoader = projectClassLoader?.get()
      if (classLoader == null) {
        val urls = projectClasspath.get()
        logger.debug { "projectClasspath = $urls" }
        if (urls.isNotEmpty()) {
          classGraph.overrideClassLoaders(URLClassLoader(urls.toTypedArray()))
        }
      } else {
        classGraph.overrideClassLoaders(classLoader)
      }

      val scan = ProviderUtils.packagesToScan(providerInfo, consumer)
      if (scan.isNotEmpty()) {
        classGraph.whitelistPackages(*scan.toTypedArray())
      }

      val methodsAnnotatedWith = classGraph.scan().use { scanResult ->
        scanResult.getClassesWithMethodAnnotation(PactVerifyProvider::class.qualifiedName)
          .flatMap { classInfo ->
            logger.debug { "found class $classInfo" }
            val methodInfo = classInfo.methodInfo.filter {
              it.annotationInfo.any { info ->
                info.name == PactVerifyProvider::class.qualifiedName &&
                  info.parameterValues["value"].value == interaction.description
              }
            }
            logger.debug { "found method $methodInfo" }
            methodInfo.map { it.loadClassAndGetMethod() }
          }
      }

      logger.debug { "Found methods = $methodsAnnotatedWith" }
      if (methodsAnnotatedWith.isEmpty()) {
        reporters.forEach { it.errorHasNoAnnotatedMethodsFoundForInteraction(interaction) }
        throw RuntimeException("No annotated methods were found for interaction " +
          "'${interaction.description}'. You need to provide a method annotated with " +
          "@PactVerifyProvider(\"${interaction.description}\") on the classpath that returns the message contents.")
      } else {
        return if (interaction is Message) {
          verifyMessagePact(methodsAnnotatedWith.toHashSet(), interaction, interactionMessage, failures,
            consumer.pending)
        } else {
          val expectedResponse = (interaction as RequestResponseInteraction).response
          var result: VerificationResult = VerificationResult.Ok(interactionId)
          methodsAnnotatedWith.forEach {
            val response = invokeProviderMethod(it, null) as Map<String, Any>
            val actualResponse = ProviderResponse(response["statusCode"] as Int,
              response["headers"] as Map<String, List<String>>, ContentType.UNKNOWN, response["data"] as String?)
            result = result.merge(this.verifyRequestResponsePact(expectedResponse, actualResponse, interactionMessage,
              failures, interactionId.orEmpty(), consumer.pending))
          }
          result
        }
      }
    } catch (e: Exception) {
      failures[interactionMessage] = e
      reporters.forEach { it.verificationFailed(interaction, e, projectHasProperty.apply(PACT_SHOW_STACKTRACE)) }
      val errors = listOf(
        VerificationFailureType.ExceptionFailure("Request to provider method failed with an exception", e)
      )
      return VerificationResult.Failed(
        "Request to provider method failed with an exception", interactionMessage,
        mapOf(interactionId.orEmpty() to errors), consumer.pending)
    }
  }

  fun displayBodyResult(
    failures: MutableMap<String, Any>,
    comparison: Result<BodyComparisonResult, BodyTypeMismatch>,
    comparisonDescription: String,
    interactionId: String,
    pending: Boolean
  ): VerificationResult {
    return if (comparison is Ok && comparison.value.mismatches.isEmpty()) {
      reporters.forEach { it.bodyComparisonOk() }
      VerificationResult.Ok(interactionId)
    } else {
      reporters.forEach { it.bodyComparisonFailed(comparison) }
      val description = "$comparisonDescription has a matching body"
      when (comparison) {
        is Err -> {
          failures[description] = comparison.error.description()
          VerificationResult.Failed("Body had differences", description,
            mapOf(interactionId to listOf(VerificationFailureType.MismatchFailure(comparison.error))), pending)
        }
        is Ok -> {
          failures[description] = comparison.value
          VerificationResult.Failed("Body had differences", description,
            mapOf(interactionId to comparison.value.mismatches.values.flatten()
              .map { VerificationFailureType.MismatchFailure(it) }), pending)
        }
      }
    }
  }

  fun verifyMessagePact(
    methods: Set<Method>,
    message: Message,
    interactionMessage: String,
    failures: MutableMap<String, Any>,
    pending: Boolean
  ): VerificationResult {
    val interactionId = message.interactionId
    var result: VerificationResult = VerificationResult.Ok(interactionId)
    methods.forEach { method ->
      reporters.forEach { it.generatesAMessageWhich() }
      val messageResult = invokeProviderMethod(method, providerMethodInstance.apply(method))
      val actualMessage: ByteArray
      var messageMetadata: Map<String, Any>? = null
      var contentType = ContentType.JSON
      when (messageResult) {
        is MessageAndMetadata -> {
          messageMetadata = messageResult.metadata
          contentType = Message.contentType(messageResult.metadata)
          actualMessage = messageResult.messageData
        }
        is Pair<*, *> -> {
          messageMetadata = messageResult.second as Map<String, Any>
          contentType = Message.contentType(messageMetadata)
          actualMessage = messageResult.first.toString().toByteArray(contentType.asCharset())
        }
        is org.apache.commons.lang3.tuple.Pair<*, *> -> {
          messageMetadata = messageResult.right as Map<String, Any>
          contentType = Message.contentType(messageMetadata)
          actualMessage = messageResult.left.toString().toByteArray(contentType.asCharset())
        }
        else -> {
          actualMessage = messageResult.toString().toByteArray()
        }
      }
      val comparison = ResponseComparison.compareMessage(message,
        OptionalBody.body(actualMessage, contentType), messageMetadata)
      val s = ": generates a message which"
      result = result.merge(displayBodyResult(failures, comparison.bodyMismatches,
        interactionMessage + s, interactionId.orEmpty(), pending))
        .merge(displayMetadataResult(messageMetadata ?: emptyMap(), failures,
          comparison.metadataMismatches, interactionMessage + s, interactionId.orEmpty(),
          pending))
    }
    return result
  }

  private fun displayMetadataResult(
    expectedMetadata: Map<String, Any>,
    failures: MutableMap<String, Any>,
    comparison: Map<String, List<MetadataMismatch>>,
    comparisonDescription: String,
    interactionId: String,
    pending: Boolean
  ): VerificationResult {
    return if (comparison.isEmpty()) {
      reporters.forEach { it.metadataComparisonOk() }
      VerificationResult.Ok(interactionId)
    } else {
      reporters.forEach { it.includesMetadata() }
      var result: VerificationResult = VerificationResult.Failed("Metadata had differences",
        comparisonDescription, pending = pending)
      comparison.forEach { (key, metadataComparison) ->
        val expectedValue = expectedMetadata[key]
        if (metadataComparison.isEmpty()) {
          reporters.forEach { it.metadataComparisonOk(key, expectedValue) }
        } else {
          reporters.forEach { it.metadataComparisonFailed(key, expectedValue, metadataComparison) }
          val description = "$comparisonDescription includes metadata \"$key\" with value \"$expectedValue\""
          failures[description] = metadataComparison
          result = result.merge(VerificationResult.Failed("", description,
            mapOf(interactionId to metadataComparison.map { VerificationFailureType.MismatchFailure(it) }), pending))
        }
      }
      result
    }
  }

  override fun displayFailures(failures: List<VerificationResult.Failed>) {
    reporters.forEach { it.displayFailures(failures) }
  }

  override fun finaliseReports() {
    reporters.forEach { it.finaliseReport() }
  }

  @JvmOverloads
  fun verifyInteraction(
    provider: IProviderInfo,
    consumer: IConsumerInfo,
    failures: MutableMap<String, Any>,
    interaction: Interaction,
    providerClient: ProviderClient = ProviderClient(provider, HttpClientFactory())
  ): VerificationResult {
    var interactionMessage = "Verifying a pact between ${consumer.name}"
    if (!consumer.name.contains(provider.name)) {
      interactionMessage += " and ${provider.name}"
    }
    interactionMessage += " - ${interaction.description}"

    val stateChangeResult = stateChangeHandler.executeStateChange(this, provider, consumer,
      interaction, interactionMessage, failures, providerClient)
    if (stateChangeResult.stateChangeResult is Ok) {
      interactionMessage = stateChangeResult.message
      reportInteractionDescription(interaction)

      val context = mapOf(
        "providerState" to stateChangeResult.stateChangeResult.value,
        "interaction" to interaction,
        "pending" to consumer.pending
      )

      val result = if (ProviderUtils.verificationType(provider, consumer) == REQUEST_RESPONSE) {
        logger.debug { "Verifying via request/response" }
        verifyResponseFromProvider(provider, interaction as RequestResponseInteraction, interactionMessage, failures,
          providerClient, context, consumer.pending)
      } else {
        logger.debug { "Verifying via annotated test method" }
        verifyResponseByInvokingProviderMethods(provider, consumer, interaction, interactionMessage, failures)
      }

      if (provider.stateChangeTeardown) {
        stateChangeHandler.executeStateChangeTeardown(this, interaction, provider, consumer, providerClient)
      }

      return result
    } else {
      return VerificationResult.Failed("State change request failed",
        stateChangeResult.message,
        mapOf(interaction.interactionId.orEmpty() to
          listOf(VerificationFailureType.StateChangeFailure("Provider state change callback failed", stateChangeResult))
        ), consumer.pending)
    }
  }

  override fun reportInteractionDescription(interaction: Interaction) {
    reporters.forEach { it.interactionDescription(interaction) }
  }

  override fun generateErrorStringFromVerificationResult(result: List<VerificationResult.Failed>): String {
    val reporter = reporters.filterIsInstance<AnsiConsoleReporter>().firstOrNull()
    return reporter?.failuresToString(result) ?: "Test failed. Enable the console reporter to see the details"
  }

  override fun reportStateChangeFailed(providerState: ProviderState, error: Exception, isSetup: Boolean) {
    reporters.forEach { it.stateChangeRequestFailedWithException(providerState.name.toString(), isSetup,
      error, projectHasProperty.apply(PACT_SHOW_STACKTRACE)) }
  }

  override fun verifyRequestResponsePact(
    expectedResponse: Response,
    actualResponse: ProviderResponse,
    interactionMessage: String,
    failures: MutableMap<String, Any>,
    interactionId: String,
    pending: Boolean
  ): VerificationResult {
    val comparison = ResponseComparison.compareResponse(expectedResponse, actualResponse)

    reporters.forEach { it.returnsAResponseWhich() }

    return displayStatusResult(failures, expectedResponse.status, comparison.statusMismatch,
        interactionMessage, interactionId, pending)
      .merge(displayHeadersResult(failures, expectedResponse.headers, comparison.headerMismatches,
        interactionMessage, interactionId, pending))
      .merge(displayBodyResult(failures, comparison.bodyMismatches,
        interactionMessage, interactionId, pending))
  }

  fun displayStatusResult(
    failures: MutableMap<String, Any>,
    status: Int,
    mismatch: StatusMismatch?,
    comparisonDescription: String,
    interactionId: String,
    pending: Boolean
  ): VerificationResult {
    return if (mismatch == null) {
      reporters.forEach { it.statusComparisonOk(status) }
      VerificationResult.Ok(interactionId)
    } else {
      reporters.forEach { it.statusComparisonFailed(status, mismatch.description()) }
      val description = "$comparisonDescription: has status code $status"
      failures[description] = mismatch.description()
      VerificationResult.Failed("Response status did not match", description,
        mapOf(interactionId to listOf(VerificationFailureType.MismatchFailure(mismatch))), pending)
    }
  }

  fun displayHeadersResult(
    failures: MutableMap<String, Any>,
    expected: Map<String, List<String>>,
    headers: Map<String, List<HeaderMismatch>>,
    comparisonDescription: String,
    interactionId: String,
    pending: Boolean
  ): VerificationResult {
    val ok = VerificationResult.Ok(interactionId)
    return if (headers.isEmpty()) {
      ok
    } else {
      reporters.forEach { it.includesHeaders() }
      var result: VerificationResult = ok
      headers.forEach { (key, headerComparison) ->
        val expectedHeaderValue = expected[key]
        if (headerComparison.isEmpty()) {
          reporters.forEach { it.headerComparisonOk(key, expectedHeaderValue!!) }
        } else {
          reporters.forEach { it.headerComparisonFailed(key, expectedHeaderValue!!, headerComparison) }
          val description = "$comparisonDescription includes headers \"$key\" with value \"$expectedHeaderValue\""
          failures[description] = headerComparison.joinToString(", ") { it.description() }
          result = result.merge(VerificationResult.Failed("Headers had differences", description,
            mapOf(interactionId to headerComparison.map {
              VerificationFailureType.MismatchFailure(it)
            }), pending))
        }
      }
      result
    }
  }

  override fun verifyResponseFromProvider(
    provider: IProviderInfo,
    interaction: RequestResponseInteraction,
    interactionMessage: String,
    failures: MutableMap<String, Any>,
    client: ProviderClient
  ) = verifyResponseFromProvider(provider, interaction, interactionMessage, failures, client, mapOf(), false)

  @Suppress("TooGenericExceptionCaught")
  override fun verifyResponseFromProvider(
    provider: IProviderInfo,
    interaction: RequestResponseInteraction,
    interactionMessage: String,
    failures: MutableMap<String, Any>,
    client: ProviderClient,
    context: Map<String, Any>,
    pending: Boolean
  ): VerificationResult {
    return try {
      val expectedResponse = interaction.response.generatedResponse(context)
      val actualResponse = client.makeRequest(interaction.request.generatedRequest(context))

      verifyRequestResponsePact(expectedResponse, actualResponse, interactionMessage, failures,
        interaction.interactionId.orEmpty(), pending)
    } catch (e: Exception) {
      failures[interactionMessage] = e
      reporters.forEach {
        it.requestFailed(provider, interaction, interactionMessage, e, projectHasProperty.apply(PACT_SHOW_STACKTRACE))
      }
      VerificationResult.Failed("Request to provider method failed with an exception", interactionMessage,
        mapOf(interaction.interactionId.orEmpty() to
          listOf(VerificationFailureType.ExceptionFailure("Request to provider method failed with an exception", e))),
        pending)
    }
  }

  override fun verifyProvider(provider: ProviderInfo): List<VerificationResult> {
    initialiseReporters(provider)

    val consumers = provider.consumers.filter(::filterConsumers)
    if (consumers.isEmpty()) {
      reporters.forEach { it.warnProviderHasNoConsumers(provider) }
    }

    return consumers.map {
      runVerificationForConsumer(mutableMapOf(), provider, it)
    }
  }

  fun initialiseReporters(provider: IProviderInfo) {
    reporters.forEach {
      if (it.hasProperty("displayFullDiff")) {
        (it.property("displayFullDiff") as KMutableProperty1<VerifierReporter, Boolean>)
          .set(it, projectHasProperty.apply(PACT_SHOW_FULLDIFF))
      }
      it.verifier = this
      it.initialise(provider)
    }
  }

  @JvmOverloads
  fun runVerificationForConsumer(
    failures: MutableMap<String, Any>,
    provider: IProviderInfo,
    consumer: IConsumerInfo,
    client: PactBrokerClient? = null
  ): VerificationResult {
    val pact = FilteredPact(loadPactFileForConsumer(consumer),
      Predicate { filterInteractions(it) })
    reportVerificationForConsumer(consumer, provider, pact.source)
    return if (pact.interactions.isEmpty()) {
<<<<<<< HEAD
      reporters.forEach { it.warnPactFileHasNoInteractions(pact as Pact) }
      VerificationResult.Ok
=======
      reporters.forEach { it.warnPactFileHasNoInteractions(pact as Pact<Interaction>) }
      VerificationResult.Ok()
>>>>>>> d11e1742
    } else {
      val result = pact.interactions.map {
        verifyInteraction(provider, consumer, failures, it)
      }.reduce { acc, result -> acc.merge(result) }
      when {
        pact.isFiltered() -> reporters.forEach { it.warnPublishResultsSkippedBecauseFiltered() }
        publishingResultsDisabled() -> reporters.forEach {
          it.warnPublishResultsSkippedBecauseDisabled(PACT_VERIFIER_PUBLISH_RESULTS)
        }
        else -> verificationReporter.reportResults(pact,
          result.toTestResult(),
          providerVersion.get(),
          client,
          providerTags?.get().orEmpty())
      }
      result
    }
  }

  fun reportVerificationForConsumer(consumer: IConsumerInfo, provider: IProviderInfo, pactSource: PactSource?) {
    when (pactSource) {
      is BrokerUrlSource -> reporters.forEach { reporter ->
        reporter.reportVerificationForConsumer(consumer, provider, pactSource.tag)
        val notices = consumer.notices.filter { it.`when` == "before_verification" }
        if (notices.isNotEmpty()) {
          reporter.reportVerificationNoticesForConsumer(consumer, provider, notices)
        }
        reporter.verifyConsumerFromUrl(pactSource, consumer)
      }
      is UrlPactSource -> reporters.forEach {
        it.reportVerificationForConsumer(consumer, provider, null)
        it.verifyConsumerFromUrl(pactSource, consumer)
      }
      else -> reporters.forEach {
        it.reportVerificationForConsumer(consumer, provider, null)
        if (pactSource != null) {
          it.verifyConsumerFromFile(pactSource, consumer)
        }
      }
    }
  }

  @Suppress("TooGenericExceptionCaught", "TooGenericExceptionThrown")
<<<<<<< HEAD
  fun loadPactFileForConsumer(consumer: IConsumerInfo): Pact {
    var pactSource = consumer.pactSource
    if (pactSource is Callable<*>) {
      pactSource = pactSource.call()
    }
=======
  fun loadPactFileForConsumer(consumer: IConsumerInfo): Pact<out Interaction> {
    var pactSource = consumer.resolvePactSource()
>>>>>>> d11e1742

    if (projectHasProperty.apply(PACT_FILTER_PACTURL)) {
      val pactUrl = projectGetProperty.apply(PACT_FILTER_PACTURL)!!
      pactSource = if (pactSource is BrokerUrlSource) {
        val source = pactSource.copy(url = pactUrl)
        source.encodePath = false
        source
      } else {
<<<<<<< HEAD
        UrlSource(projectGetProperty.apply(PACT_FILTER_PACTURL)!!)
=======
        val source = UrlSource<Interaction>(projectGetProperty.apply(PACT_FILTER_PACTURL)!!)
        source.encodePath = false
        source
>>>>>>> d11e1742
      }
    }

    return if (pactSource is UrlPactSource) {
      val options = mutableMapOf<String, Any>()
      if (consumer.pactFileAuthentication.isNotEmpty()) {
        options["authentication"] = consumer.pactFileAuthentication
      }
      pactReader.loadPact(pactSource, options)
    } else {
      try {
        pactReader.loadPact(pactSource!!)
      } catch (e: Exception) {
        logger.error(e) { "Failed to load pact file" }
        val message = generateLoadFailureMessage(consumer)
        reporters.forEach { it.pactLoadFailureForConsumer(consumer, message) }
        throw RuntimeException(message)
      }
    }
  }

  private fun generateLoadFailureMessage(consumer: IConsumerInfo): String {
    return when (val callback = pactLoadFailureMessage) {
      is Closure<*> -> callback.call(consumer).toString()
      is Function<*, *> -> (callback as Function<Any, Any>).apply(consumer).toString()
      is scala.Function1<*, *> -> (callback as scala.Function1<Any, Any>).apply(consumer).toString()
      else -> callback as String
    }
  }

  fun filterConsumers(consumer: IConsumerInfo): Boolean {
    return !projectHasProperty.apply(PACT_FILTER_CONSUMERS) ||
      consumer.name in projectGetProperty.apply(PACT_FILTER_CONSUMERS).toString().split(',').map { it.trim() }
  }

  fun filterInteractions(interaction: Interaction): Boolean {
    return if (projectHasProperty.apply(PACT_FILTER_DESCRIPTION) &&
      projectHasProperty.apply(PACT_FILTER_PROVIDERSTATE)) {
      matchDescription(interaction) && matchState(interaction)
    } else if (projectHasProperty.apply(PACT_FILTER_DESCRIPTION)) {
      matchDescription(interaction)
    } else if (projectHasProperty.apply(PACT_FILTER_PROVIDERSTATE)) {
      matchState(interaction)
    } else {
      true
    }
  }

  private fun matchState(interaction: Interaction): Boolean {
    return if (interaction.providerStates.isNotEmpty()) {
      interaction.providerStates.any {
        projectGetProperty.apply(PACT_FILTER_PROVIDERSTATE)?.toRegex()?.matches(it.name.toString()) ?: true }
    } else {
      projectGetProperty.apply(PACT_FILTER_PROVIDERSTATE).isNullOrEmpty()
    }
  }

  private fun matchDescription(interaction: Interaction): Boolean {
    return projectGetProperty.apply(PACT_FILTER_DESCRIPTION)?.toRegex()?.matches(interaction.description) ?: true
  }

  override fun reportStateForInteraction(
    state: String,
    provider: IProviderInfo,
    consumer: IConsumerInfo,
    isSetup: Boolean
  ) {
    reporters.forEach { it.stateForInteraction(state, provider, consumer, isSetup) }
  }

  companion object : KLogging() {
    const val PACT_VERIFIER_PUBLISH_RESULTS = "pact.verifier.publishResults"
    const val PACT_FILTER_CONSUMERS = "pact.filter.consumers"
    const val PACT_FILTER_DESCRIPTION = "pact.filter.description"
    const val PACT_FILTER_PROVIDERSTATE = "pact.filter.providerState"
    const val PACT_FILTER_PACTURL = "pact.filter.pacturl"
    const val PACT_SHOW_STACKTRACE = "pact.showStacktrace"
    const val PACT_SHOW_FULLDIFF = "pact.showFullDiff"
    const val PACT_PROVIDER_VERSION = "pact.provider.version"
    const val PACT_PROVIDER_TAG = "pact.provider.tag"
    const val PACT_PROVIDER_VERSION_TRIM_SNAPSHOT = "pact.provider.version.trimSnapshot"

    @Suppress("TooGenericExceptionCaught", "TooGenericExceptionThrown")
    fun invokeProviderMethod(m: Method, instance: Any?): Any? {
      try {
        return m.invoke(instance)
      } catch (e: Throwable) {
        throw RuntimeException("Failed to invoke provider method '${m.name}'", e)
      }
    }
  }
}<|MERGE_RESOLUTION|>--- conflicted
+++ resolved
@@ -28,10 +28,7 @@
 import com.github.michaelbull.result.Err
 import com.github.michaelbull.result.Ok
 import com.github.michaelbull.result.Result
-<<<<<<< HEAD
 import com.github.michaelbull.result.getError
-=======
->>>>>>> d11e1742
 import groovy.lang.Closure
 import io.github.classgraph.ClassGraph
 import mu.KLogging
@@ -674,13 +671,8 @@
       Predicate { filterInteractions(it) })
     reportVerificationForConsumer(consumer, provider, pact.source)
     return if (pact.interactions.isEmpty()) {
-<<<<<<< HEAD
       reporters.forEach { it.warnPactFileHasNoInteractions(pact as Pact) }
-      VerificationResult.Ok
-=======
-      reporters.forEach { it.warnPactFileHasNoInteractions(pact as Pact<Interaction>) }
       VerificationResult.Ok()
->>>>>>> d11e1742
     } else {
       val result = pact.interactions.map {
         verifyInteraction(provider, consumer, failures, it)
@@ -724,16 +716,8 @@
   }
 
   @Suppress("TooGenericExceptionCaught", "TooGenericExceptionThrown")
-<<<<<<< HEAD
   fun loadPactFileForConsumer(consumer: IConsumerInfo): Pact {
-    var pactSource = consumer.pactSource
-    if (pactSource is Callable<*>) {
-      pactSource = pactSource.call()
-    }
-=======
-  fun loadPactFileForConsumer(consumer: IConsumerInfo): Pact<out Interaction> {
     var pactSource = consumer.resolvePactSource()
->>>>>>> d11e1742
 
     if (projectHasProperty.apply(PACT_FILTER_PACTURL)) {
       val pactUrl = projectGetProperty.apply(PACT_FILTER_PACTURL)!!
@@ -742,13 +726,9 @@
         source.encodePath = false
         source
       } else {
-<<<<<<< HEAD
-        UrlSource(projectGetProperty.apply(PACT_FILTER_PACTURL)!!)
-=======
-        val source = UrlSource<Interaction>(projectGetProperty.apply(PACT_FILTER_PACTURL)!!)
+        val source = UrlSource(projectGetProperty.apply(PACT_FILTER_PACTURL)!!)
         source.encodePath = false
         source
->>>>>>> d11e1742
       }
     }
 
