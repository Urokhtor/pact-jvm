package au.com.dius.pact.provider

import au.com.dius.pact.core.matchers.BodyMismatch
import au.com.dius.pact.core.matchers.BodyTypeMismatch
import au.com.dius.pact.core.matchers.HeaderMismatch
import au.com.dius.pact.core.matchers.Matching
import au.com.dius.pact.core.matchers.MatchingConfig
import au.com.dius.pact.core.matchers.MatchingContext
import au.com.dius.pact.core.matchers.MetadataMismatch
import au.com.dius.pact.core.matchers.Mismatch
import au.com.dius.pact.core.matchers.ResponseMatching
import au.com.dius.pact.core.matchers.StatusMismatch
import au.com.dius.pact.core.matchers.generateDiff
import au.com.dius.pact.core.model.ContentType
import au.com.dius.pact.core.model.IResponse
import au.com.dius.pact.core.model.OptionalBody
import au.com.dius.pact.core.model.Response
import au.com.dius.pact.core.model.V4Interaction
import au.com.dius.pact.core.model.isNullOrEmpty
import au.com.dius.pact.core.model.matchingrules.MatchingRuleCategory
import au.com.dius.pact.core.model.messaging.Message
import au.com.dius.pact.core.model.messaging.MessageInteraction
import au.com.dius.pact.core.support.Json
import au.com.dius.pact.core.support.Utils.sizeOf
import au.com.dius.pact.core.support.expressions.SystemPropertyResolver
import au.com.dius.pact.core.support.expressions.ValueResolver
import au.com.dius.pact.core.support.isNotEmpty
import au.com.dius.pact.core.support.jsonObject
import com.github.michaelbull.result.Err
import com.github.michaelbull.result.Ok
import com.github.michaelbull.result.Result
import mu.KLogging
import java.lang.Integer.max

data class BodyComparisonResult(
  val mismatches: Map<String, List<BodyMismatch>> = emptyMap(),
  val diff: List<String> = emptyList()
) {
  fun toJson() = jsonObject(
    "mismatches" to Json.toJson(mismatches.mapValues { entry -> entry.value.map { it.description() } }),
    "diff" to diff.joinToString("\n")
  )
}

data class ComparisonResult(
  val statusMismatch: StatusMismatch? = null,
  val headerMismatches: Map<String, List<HeaderMismatch>> = emptyMap(),
  val bodyMismatches: Result<BodyComparisonResult, BodyTypeMismatch> = Ok(BodyComparisonResult()),
  val metadataMismatches: Map<String, List<MetadataMismatch>> = emptyMap()
)

/**
 * Utility class to compare responses
 */
class ResponseComparison(
  private val expectedHeaders: Map<String, List<String>>,
  private val expectedBody: OptionalBody,
  private val isJsonBody: Boolean,
  private val actualResponseContentType: ContentType,
  private val actualBody: String?
) {

  fun statusResult(mismatches: List<Mismatch>) = mismatches.filterIsInstance<StatusMismatch>().firstOrNull()

  fun headerResult(mismatches: List<Mismatch>): Map<String, List<HeaderMismatch>> {
    val headerMismatchers = mismatches.filterIsInstance<HeaderMismatch>()
      .groupBy { it.headerKey }
    return if (headerMismatchers.isEmpty()) {
      emptyMap()
    } else {
      expectedHeaders.entries.associate { (headerKey, _) ->
        headerKey to headerMismatchers[headerKey].orEmpty()
      }
    }
  }

  fun bodyResult(
    mismatches: List<Mismatch>,
    resolver: ValueResolver
  ): Result<BodyComparisonResult, BodyTypeMismatch> {
    val bodyTypeMismatch = mismatches.filterIsInstance<BodyTypeMismatch>().firstOrNull()
    return if (bodyTypeMismatch != null) {
      Err(bodyTypeMismatch)
    } else {
      val bodyMismatches = mismatches
        .filterIsInstance<BodyMismatch>()
        .groupBy { bm -> bm.path }

      val contentType = this.actualResponseContentType
      val expected = expectedBody.valueAsString()
      val actual = actualBody.orEmpty()
      val diff = when (val shouldIncludeDiff = shouldGenerateDiff(resolver, max(actual.length, expected.length))) {
        is Ok -> if (shouldIncludeDiff.value) {
          generateFullDiff(actual, contentType, expected, isJsonBody)
        } else {
          emptyList()
        }
        is Err -> {
          logger.warn { "Invalid value for property 'pact.verifier.generateDiff' - ${shouldIncludeDiff.error}" }
          emptyList()
        }
      }
      Ok(BodyComparisonResult(bodyMismatches, diff))
    }
  }

  companion object : KLogging() {
    private fun generateFullDiff(
      actual: String,
      contentType: ContentType,
      response: String,
      jsonBody: Boolean
    ): List<String> {
      var actualBodyString = ""
      if (actual.isNotEmpty()) {
        actualBodyString = if (contentType.isJson()) {
          Json.prettyPrint(actual)
        } else {
          actual
        }
      }

      var expectedBodyString = ""
      if (response.isNotEmpty()) {
        expectedBodyString = if (jsonBody) {
          Json.prettyPrint(response)
        } else {
          response
        }
      }

      return generateDiff(expectedBodyString, actualBodyString)
    }

    @JvmStatic
    fun shouldGenerateDiff(resolver: ValueResolver, length: Int): Result<Boolean, String> {
      val shouldIncludeDiff = resolver.resolveValue("pact.verifier.generateDiff", "NOT_SET")
      return when (val v = shouldIncludeDiff?.toLowerCase()) {
        "true", "not_set" -> Ok(true)
        "false" -> Ok(false)
        else -> if (v.isNotEmpty()) {
          when (val result = sizeOf(v!!)) {
            is Ok -> Ok(length <= result.value)
            is Err -> result
          }
        } else {
          Ok(false)
        }
      }
    }

    @JvmStatic
    fun compareResponse(response: IResponse, actualResponse: ProviderResponse): ComparisonResult {
      val actualResponseContentType = actualResponse.contentType
      val comparison = ResponseComparison(response.headers, response.body, response.asHttpPart().jsonBody(),
        actualResponseContentType, actualResponse.body)
      val mismatches = ResponseMatching.responseMismatches(response, Response(actualResponse.statusCode,
        actualResponse.headers.toMutableMap(), OptionalBody.body(actualResponse.body?.toByteArray(
        actualResponseContentType.asCharset()))))
      return ComparisonResult(comparison.statusResult(mismatches), comparison.headerResult(mismatches),
        comparison.bodyResult(mismatches, SystemPropertyResolver))
    }

    @JvmStatic
    @JvmOverloads
    fun compareMessage(
      message: MessageInteraction,
      actual: OptionalBody,
      metadata: Map<String, Any>? = null
    ): ComparisonResult {
      val (bodyMismatches, metadataMismatches) = when (message) {
        is V4Interaction.AsynchronousMessage -> {
          val bodyContext = MatchingContext(message.contents.matchingRules.rulesForCategory("content"), true)
          val metadataContext = MatchingContext(message.contents.matchingRules.rulesForCategory("metadata"), true)
          val bodyMismatches = compareMessageBody(message, actual, bodyContext)
          val metadataMismatches = when (metadata) {
            null -> emptyList()
            else -> Matching.compareMessageMetadata(message.contents.metadata, metadata, metadataContext)
          }
          val messageContentType = message.getContentType().or(ContentType.TEXT_PLAIN)
          val responseComparison = ResponseComparison(
            mapOf("Content-Type" to listOf(messageContentType.toString())), message.contents.contents,
            messageContentType.isJson(), messageContentType, actual.valueAsString())
          responseComparison.bodyResult(bodyMismatches, SystemPropertyResolver) to metadataMismatches
        }
        is Message -> {
          val bodyContext = MatchingContext(message.matchingRules.rulesForCategory("body") ?: MatchingRuleCategory("body"), true)
          val metadataContext = MatchingContext(message.matchingRules.rulesForCategory("metadata"), true)
          val bodyMismatches = compareMessageBody(message, actual, bodyContext)
          val metadataMismatches = when (metadata) {
            null -> emptyList()
            else -> Matching.compareMessageMetadata(message.metadata, metadata, metadataContext)
          }
          val messageContentType = message.getContentType().or(ContentType.TEXT_PLAIN)
          val responseComparison = ResponseComparison(
            mapOf("Content-Type" to listOf(messageContentType.toString())), message.contents,
            messageContentType.isJson(), messageContentType, actual.valueAsString())
          responseComparison.bodyResult(bodyMismatches, SystemPropertyResolver) to metadataMismatches
        }
        else -> TODO("Matching a ${message.javaClass.simpleName} is not implemented")
      }

      return ComparisonResult(bodyMismatches = bodyMismatches,
        metadataMismatches = metadataMismatches.groupBy { it.key })
    }

    @JvmStatic
    fun compareMessageBody(
      message: MessageInteraction,
      actual: OptionalBody,
      context: MatchingContext
    ): MutableList<BodyMismatch> {
<<<<<<< HEAD
      val result = MatchingConfig.lookupContentMatcher(message.getContentType().getBaseType())
=======
      val (contents, contentType) = when (message) {
        is V4Interaction.AsynchronousMessage -> message.contents.contents to message.contents.getContentType()
        is Message -> message.contents to message.getContentType()
        else -> TODO("Matching a ${message.javaClass.simpleName} is not implemented")
      }
      val result = MatchingConfig.lookupBodyMatcher(contentType.getBaseType())
>>>>>>> 8de8efd4
      var bodyMismatches = mutableListOf<BodyMismatch>()
      if (result != null) {
        bodyMismatches = result.matchBody(contents, actual, context)
          .bodyResults.flatMap { it.result }.toMutableList()
      } else {
        val expectedBody = contents.valueAsString()
        if (expectedBody.isNotEmpty() && actual.isNullOrEmpty()) {
          bodyMismatches.add(BodyMismatch(expectedBody, null, "Expected body '$expectedBody' but was missing"))
        } else if (expectedBody.isNotEmpty() && actual.valueAsString() != expectedBody) {
          bodyMismatches.add(BodyMismatch(expectedBody, actual.valueAsString(),
            "Actual body '${actual.valueAsString()}' is not equal to the expected body '$expectedBody'"))
        }
      }
      return bodyMismatches
    }
  }
}<|MERGE_RESOLUTION|>--- conflicted
+++ resolved
@@ -210,16 +210,12 @@
       actual: OptionalBody,
       context: MatchingContext
     ): MutableList<BodyMismatch> {
-<<<<<<< HEAD
-      val result = MatchingConfig.lookupContentMatcher(message.getContentType().getBaseType())
-=======
       val (contents, contentType) = when (message) {
         is V4Interaction.AsynchronousMessage -> message.contents.contents to message.contents.getContentType()
         is Message -> message.contents to message.getContentType()
         else -> TODO("Matching a ${message.javaClass.simpleName} is not implemented")
       }
-      val result = MatchingConfig.lookupBodyMatcher(contentType.getBaseType())
->>>>>>> 8de8efd4
+      val result = MatchingConfig.lookupContentMatcher(contentType.getBaseType())
       var bodyMismatches = mutableListOf<BodyMismatch>()
       if (result != null) {
         bodyMismatches = result.matchBody(contents, actual, context)
