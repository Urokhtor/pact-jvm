package au.com.dius.pact.provider

import au.com.dius.pact.core.model.BrokerUrlSource
import au.com.dius.pact.core.model.Pact
import au.com.dius.pact.core.pactbroker.IPactBrokerClient
import au.com.dius.pact.core.pactbroker.PactBrokerClient
import au.com.dius.pact.core.pactbroker.TestResult
import au.com.dius.pact.core.support.expressions.SystemPropertyResolver
import au.com.dius.pact.core.support.expressions.ValueResolver
import com.github.michaelbull.result.Err
import com.github.michaelbull.result.Ok
import com.github.michaelbull.result.Result
import com.github.michaelbull.result.mapError
import mu.KLogging

/**
 * Interface to the reporter that published the verification results
 */
interface VerificationReporter {
  /**
   * Publish the results to the pact broker. If the tag is given, then the provider will be tagged with that first.
   */
  @Deprecated("Use version that takes a list of provider tags")
  fun reportResults(
    pact: Pact,
    result: TestResult,
    version: String,
    client: IPactBrokerClient? = null,
    tag: String? = null
  )

  /**
   * Publish the results to the pact broker. If the tags are given, then the provider will be tagged with those first.
   */
  fun reportResults(
    pact: Pact,
    result: TestResult,
    version: String,
    client: IPactBrokerClient? = null,
    tags: List<String> = emptyList()
  ): Result<Boolean, List<String>>

  /**
   * This must return true unless the pact.verifier.publishResults property has the value of "true"
   */
  @Deprecated("Use version that takes a value resolver")
  fun publishingResultsDisabled(): Boolean

  /**
   * This must return true unless the pact.verifier.publishResults property has the value of "true"
   */
  fun publishingResultsDisabled(resolver: ValueResolver): Boolean
}

/**
 * Default implementation of a verification reporter
 */
object DefaultVerificationReporter : VerificationReporter, KLogging() {

  override fun reportResults(
    pact: Pact,
    result: TestResult,
    version: String,
    client: IPactBrokerClient?,
    tag: String?
  ) {
    if (tag.isNullOrEmpty()) {
      reportResults(pact, result, version, client, emptyList())
    } else {
      reportResults(pact, result, version, client, listOf(tag))
    }
  }

  override fun reportResults(
    pact: Pact,
    result: TestResult,
    version: String,
    client: IPactBrokerClient?,
    tags: List<String>
  ): Result<Boolean, List<String>> {
    return when (val source = pact.source) {
      is BrokerUrlSource -> {
        val brokerClient = client ?: PactBrokerClient(source.pactBrokerUrl, source.options.toMutableMap())
        publishResult(brokerClient, source, result, version, pact, tags)
      }
      else -> {
        logger.info { "Skipping publishing verification results for source $source" }
        Ok(false)
      }
    }
  }

<<<<<<< HEAD
  private fun publishResult(
    brokerClient: PactBrokerClient,
=======
  private fun <I : Interaction> publishResult(
    brokerClient: IPactBrokerClient,
>>>>>>> a5c45527
    source: BrokerUrlSource,
    result: TestResult,
    version: String,
    pact: Pact,
    tags: List<String>
  ): Result<Boolean, List<String>> {
    val tagsResult = if (tags.isNotEmpty()) {
      brokerClient.publishProviderTags(source.attributes, pact.provider.name, tags, version)
    } else {
      Ok(true)
    }
    val publishResult = brokerClient.publishVerificationResults(source.attributes, result, version)
    if (publishResult is Err) {
      logger.error { "Failed to publish verification results - ${publishResult.error}" }
    } else {
      logger.info { "Published verification result of '$result' for consumer '${pact.consumer}'" }
    }

    return when {
      tagsResult is Err && publishResult is Ok -> tagsResult
      tagsResult is Err && publishResult is Err -> Err(tagsResult.error + publishResult.error)
      else -> publishResult.mapError { listOf(it) }
    }
  }

  override fun publishingResultsDisabled() = publishingResultsDisabled(SystemPropertyResolver)

  override fun publishingResultsDisabled(resolver: ValueResolver): Boolean {
    val property = resolver.resolveValue(ProviderVerifier.PACT_VERIFIER_PUBLISH_RESULTS, "false")
    return property?.toLowerCase() != "true"
  }
}<|MERGE_RESOLUTION|>--- conflicted
+++ resolved
@@ -90,13 +90,8 @@
     }
   }
 
-<<<<<<< HEAD
   private fun publishResult(
-    brokerClient: PactBrokerClient,
-=======
-  private fun <I : Interaction> publishResult(
     brokerClient: IPactBrokerClient,
->>>>>>> a5c45527
     source: BrokerUrlSource,
     result: TestResult,
     version: String,
