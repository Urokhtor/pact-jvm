package au.com.dius.pact.consumer.junit5

import au.com.dius.pact.consumer.AbstractBaseMockServer
import au.com.dius.pact.consumer.BaseMockServer
import au.com.dius.pact.consumer.ConsumerPactBuilder
import au.com.dius.pact.consumer.MessagePactBuilder
import au.com.dius.pact.consumer.MockServer
import au.com.dius.pact.consumer.PactTestRun
import au.com.dius.pact.consumer.PactVerificationResult
import au.com.dius.pact.consumer.junit.JUnitTestSupport
import au.com.dius.pact.consumer.mockServer
import au.com.dius.pact.consumer.model.MockHttpsProviderConfig
import au.com.dius.pact.consumer.model.MockProviderConfig
import au.com.dius.pact.consumer.model.MockServerImplementation
import au.com.dius.pact.core.model.BasePact
import au.com.dius.pact.core.model.Consumer
import au.com.dius.pact.core.model.Interaction
import au.com.dius.pact.core.model.PactSpecVersion
import au.com.dius.pact.core.model.Provider
import au.com.dius.pact.core.model.RequestResponsePact
import au.com.dius.pact.core.model.annotations.Pact
import au.com.dius.pact.core.model.annotations.PactDirectory
import au.com.dius.pact.core.model.annotations.PactFolder
import au.com.dius.pact.core.model.messaging.MessagePact
import au.com.dius.pact.core.support.BuiltToolConfig
import au.com.dius.pact.core.support.expressions.DataType
import au.com.dius.pact.core.support.expressions.ExpressionParser.parseExpression
import mu.KLogging
import org.junit.jupiter.api.Disabled
import org.junit.jupiter.api.extension.AfterAllCallback
import org.junit.jupiter.api.extension.AfterTestExecutionCallback
import org.junit.jupiter.api.extension.BeforeAllCallback
import org.junit.jupiter.api.extension.BeforeTestExecutionCallback
import org.junit.jupiter.api.extension.Extension
import org.junit.jupiter.api.extension.ExtensionContext
import org.junit.jupiter.api.extension.ParameterContext
import org.junit.jupiter.api.extension.ParameterResolver
import org.junit.platform.commons.support.AnnotationSupport
import org.junit.platform.commons.support.HierarchyTraversalMode
import org.junit.platform.commons.support.ReflectionSupport
import org.junit.platform.commons.util.AnnotationUtils.isAnnotated
import java.lang.annotation.Inherited
import java.lang.reflect.Method
import java.util.concurrent.ConcurrentHashMap

/**
 * The type of provider (synchronous or asynchronous)
 */
enum class ProviderType {
  /**
   * Synchronous provider (HTTP)
   */
  SYNCH,
  /**
   * Asynchronous provider (Messages)
   */
  ASYNCH,
  /**
   * Unspecified, will default to synchronous
   */
  UNSPECIFIED
}

/**
 * Main test annotation for a JUnit 5 test
 */
@Target(AnnotationTarget.CLASS, AnnotationTarget.FUNCTION)
@Retention(AnnotationRetention.RUNTIME)
@Inherited
annotation class PactTestFor(
  /**
   * Providers name. This will be recorded in the pact file
   */
  val providerName: String = "",

  /**
   * Host interface to use for the mock server. Only used for synchronous provider tests and defaults to the
   * loopback adapter (127.0.0.1).
   */
  val hostInterface: String = "",

  /**
   * Port number to bind to. Only used for synchronous provider tests and defaults to 0, which causes a random free port to be chosen.
   */
  val port: String = "",

  /**
   * Pact specification version to support. Will default to V3.
   */
  val pactVersion: PactSpecVersion = PactSpecVersion.UNSPECIFIED,

  /**
   * Test method that provides the Pact to use for the test. Default behaviour is to use the first one found.
   */
  val pactMethod: String = "",

  /**
   * Type of provider (synchronous HTTP or asynchronous messages)
   */
  val providerType: ProviderType = ProviderType.UNSPECIFIED,

  /**
   * If HTTPS should be used. If enabled, a mock server with a self-signed cert will be started.
   */
  val https: Boolean = false,

  /**
   * The type of mock server implementation to use. The default is to use the Java server for HTTP and the KTor
   * server for HTTPS
   */
  val mockServerImplementation: MockServerImplementation = MockServerImplementation.Default
)

data class ProviderInfo @JvmOverloads constructor(
  val providerName: String = "",
  val hostInterface: String = "",
  val port: String = "",
  val pactVersion: PactSpecVersion? = null,
  val providerType: ProviderType? = null,
  val https: Boolean = false,
  val mockServerImplementation: MockServerImplementation = MockServerImplementation.Default
) {
  fun mockServerConfig() = if (https) {
    MockHttpsProviderConfig.httpsConfig(
      if (hostInterface.isEmpty()) MockProviderConfig.LOCALHOST else hostInterface,
      if (port.isEmpty()) 0 else port.toInt(),
      pactVersion ?: PactSpecVersion.V3,
      mockServerImplementation
    )
  } else {
    MockProviderConfig.httpConfig(
      if (hostInterface.isEmpty()) MockProviderConfig.LOCALHOST else hostInterface,
      if (port.isEmpty()) 0 else port.toInt(),
      pactVersion ?: PactSpecVersion.V3,
      mockServerImplementation
    )
  }

  fun merge(other: ProviderInfo): ProviderInfo {
    return copy(providerName = if (providerName.isNotEmpty()) providerName else other.providerName,
      hostInterface = if (hostInterface.isNotEmpty()) hostInterface else other.hostInterface,
      port = if (port.isNotEmpty()) port else other.port,
      pactVersion = pactVersion ?: other.pactVersion,
      providerType = providerType ?: other.providerType,
      https = https || other.https,
      mockServerImplementation = mockServerImplementation.merge(other.mockServerImplementation)
    )
  }

  companion object {
    fun fromAnnotation(annotation: PactTestFor): ProviderInfo =
      ProviderInfo(parseExpression(annotation.providerName, DataType.STRING)?.toString() ?: annotation.providerName,
        annotation.hostInterface, annotation.port,
        when (annotation.pactVersion) {
          PactSpecVersion.UNSPECIFIED -> null
          else -> annotation.pactVersion
        },
        when (annotation.providerType) {
          ProviderType.UNSPECIFIED -> null
          else -> annotation.providerType
        }, annotation.https, annotation.mockServerImplementation)
  }
}

class JUnit5MockServerSupport(private val baseMockServer: BaseMockServer) : AbstractBaseMockServer(),
  ExtensionContext.Store.CloseableResource {
  override fun close() {
    baseMockServer.stop()
  }

  override fun start() = baseMockServer.start()
  override fun stop() = baseMockServer.stop()
  override fun waitForServer() = baseMockServer.waitForServer()
  override fun getUrl() = baseMockServer.getUrl()
  override fun getPort() = baseMockServer.getPort()
  override fun <R> runAndWritePact(pact: RequestResponsePact, pactVersion: PactSpecVersion, testFn: PactTestRun<R>) =
    baseMockServer.runAndWritePact(pact, pactVersion, testFn)
  override fun validateMockServerState(testResult: Any?) = baseMockServer.validateMockServerState(testResult)
}

class PactConsumerTestExt : Extension, BeforeTestExecutionCallback, BeforeAllCallback, ParameterResolver, AfterTestExecutionCallback, AfterAllCallback {
  override fun supportsParameter(parameterContext: ParameterContext, extensionContext: ExtensionContext): Boolean {
    val providerInfo = lookupProviderInfo(extensionContext).first
    val type = parameterContext.parameter.type
    return when (providerInfo.providerType) {
      ProviderType.ASYNCH -> when {
        type.isAssignableFrom(List::class.java) -> true
        type.isAssignableFrom(MessagePact::class.java) -> true
        else -> false
      }
      else -> when {
        type.isAssignableFrom(MockServer::class.java) -> true
        type.isAssignableFrom(RequestResponsePact::class.java) -> true
        else -> false
      }
    }
  }

  override fun resolveParameter(parameterContext: ParameterContext, extensionContext: ExtensionContext): Any {
    val providerInfo = lookupProviderInfo(extensionContext)
    val store = extensionContext.getStore(NAMESPACE)
    val type = parameterContext.parameter.type
    return when (providerInfo.first.providerType) {
      ProviderType.ASYNCH -> {
        val pact = lookupPact(providerInfo.first, providerInfo.second, extensionContext) as MessagePact
        when {
          type.isAssignableFrom(List::class.java) -> pact.messages
          type.isAssignableFrom(MessagePact::class.java) -> pact
          else -> throw UnsupportedOperationException("Could not inject parameter $type into test method")
        }
      }
      else -> {
        when {
          type.isAssignableFrom(MockServer::class.java) -> setupMockServer(providerInfo.first, providerInfo.second, extensionContext)!!
          type.isAssignableFrom(RequestResponsePact::class.java) -> store["pact"] as RequestResponsePact
          else -> throw UnsupportedOperationException("Could not inject parameter $type into test method")
        }
      }
    }
  }

  override fun beforeAll(context: ExtensionContext) {
    val store = context.getStore(NAMESPACE)
    store.put("executedFragments", ConcurrentHashMap.newKeySet<Method>())
    store.put("pactsToWrite", ConcurrentHashMap<Pair<Consumer, Provider>, Pair<BasePact, PactSpecVersion>>())
  }

  override fun beforeTestExecution(context: ExtensionContext) {
    val (providerInfo, pactMethod) = lookupProviderInfo(context)
    logger.debug { "providerInfo = $providerInfo" }

    if (providerInfo.providerType != ProviderType.ASYNCH) {
      val mockServer = setupMockServer(providerInfo, pactMethod, context)
      mockServer.start()
      mockServer.waitForServer()
    }
  }

  private fun setupMockServer(providerInfo: ProviderInfo, pactMethod: String, context: ExtensionContext): AbstractBaseMockServer {
    val store = context.getStore(NAMESPACE)
    return if (store["mockServer"] == null) {
      val config = providerInfo.mockServerConfig()

      store.put("mockServerConfig", config)
      val mockServer = mockServer(lookupPact(providerInfo, pactMethod, context) as RequestResponsePact, config)
      store.put("mockServer", JUnit5MockServerSupport(mockServer))
      mockServer
    } else {
      store["mockServer"] as AbstractBaseMockServer
    }
  }

  fun lookupProviderInfo(context: ExtensionContext): Pair<ProviderInfo, String> {
    val store = context.getStore(NAMESPACE)
    return if (store["providerInfo"] != null) {
      (store["providerInfo"] as ProviderInfo) to store["pactMethod"].toString()
    } else {
      val methodAnnotation = if (AnnotationSupport.isAnnotated(context.requiredTestMethod, PactTestFor::class.java)) {
        logger.debug { "Found @PactTestFor annotation on test method" }
        val annotation = AnnotationSupport.findAnnotation(context.requiredTestMethod, PactTestFor::class.java).get()
        ProviderInfo.fromAnnotation(annotation) to annotation.pactMethod
      } else {
        null
      }

      val classAnnotation = if (AnnotationSupport.isAnnotated(context.requiredTestClass, PactTestFor::class.java)) {
        logger.debug { "Found @PactTestFor annotation on test class" }
        val annotation = AnnotationSupport.findAnnotation(context.requiredTestClass, PactTestFor::class.java).get()
        ProviderInfo.fromAnnotation(annotation) to annotation.pactMethod
      } else {
        null
      }

      val providerInfo = when {
        classAnnotation != null && methodAnnotation != null -> Pair(methodAnnotation.first.merge(classAnnotation.first),
          if (methodAnnotation.second.isNotEmpty()) methodAnnotation.second else classAnnotation.second)
        classAnnotation != null -> classAnnotation
        methodAnnotation != null -> methodAnnotation
        else -> {
          logger.debug { "No @PactTestFor annotation found on test class, using defaults" }
          ProviderInfo() to ""
        }
      }

      store.put("providerInfo", providerInfo.first)
      store.put("pactMethod", providerInfo.second)

      providerInfo
    }
  }

  fun lookupPact(
    providerInfo: ProviderInfo,
    pactMethod: String,
    context: ExtensionContext
  ): BasePact {
    val store = context.getStore(NAMESPACE)
    if (store["pact"] == null) {
      val providerName = if (providerInfo.providerName.isEmpty()) "default" else providerInfo.providerName
      val methods = AnnotationSupport.findAnnotatedMethods(context.requiredTestClass, Pact::class.java,
        HierarchyTraversalMode.TOP_DOWN)

      val method = when {
        pactMethod.isNotEmpty() -> {
          logger.debug { "Looking for @Pact method named '$pactMethod' for provider '$providerName'" }
          methods.firstOrNull { it.name == pactMethod }
        }
        providerInfo.providerName.isEmpty() -> {
          logger.debug { "Looking for first @Pact method" }
          methods.firstOrNull()
        }
        else -> {
          logger.debug { "Looking for first @Pact method for provider '$providerName'" }
          methods.firstOrNull {
            val pactAnnotationProviderName = AnnotationSupport.findAnnotation(it, Pact::class.java).get().provider
            val annotationProviderName = parseExpression(pactAnnotationProviderName, DataType.STRING)?.toString()
              ?: pactAnnotationProviderName
            annotationProviderName.isEmpty() || annotationProviderName == providerInfo.providerName
          }
        }
      }

      val providerType = providerInfo.providerType ?: ProviderType.SYNCH
      if (method == null) {
        throw UnsupportedOperationException("No method annotated with @Pact was found on test class " +
          context.requiredTestClass.simpleName + " for provider '${providerInfo.providerName}'")
      } else if (providerType == ProviderType.SYNCH && !JUnitTestSupport.conformsToSignature(method)) {
        throw UnsupportedOperationException("Method ${method.name} does not conform to required method signature " +
          "'public RequestResponsePact xxx(PactDslWithProvider builder)'")
      } else if (providerType == ProviderType.ASYNCH && !JUnitTestSupport.conformsToMessagePactSignature(method)) {
        throw UnsupportedOperationException("Method ${method.name} does not conform to required method signature " +
          "'public MessagePact xxx(MessagePactBuilder builder)'")
      }

      val pactAnnotation = AnnotationSupport.findAnnotation(method, Pact::class.java).get()
      val pactConsumer = parseExpression(pactAnnotation.consumer, DataType.STRING)?.toString() ?: pactAnnotation.consumer
      logger.debug {
        "Invoking method '${method.name}' to get Pact for the test " +
          "'${context.testMethod.map { it.name }.orElse("unknown")}'"
      }

      val provider = parseExpression(pactAnnotation.provider, DataType.STRING)?.toString()
      val providerNameToUse = if (provider.isNullOrEmpty()) providerName else provider
      val pact = when (providerType) {
        ProviderType.SYNCH, ProviderType.UNSPECIFIED -> ReflectionSupport.invokeMethod(method, context.requiredTestInstance,
<<<<<<< HEAD
          ConsumerPactBuilder.consumer(pactAnnotation.consumer).hasPactWith(providerNameToUse)) as BasePact
        ProviderType.ASYNCH -> ReflectionSupport.invokeMethod(method, context.requiredTestInstance,
          MessagePactBuilder.consumer(pactAnnotation.consumer).hasPactWith(providerNameToUse)) as BasePact
=======
          ConsumerPactBuilder.consumer(pactConsumer).hasPactWith(providerNameToUse)) as BasePact<*>
        ProviderType.ASYNCH -> ReflectionSupport.invokeMethod(method, context.requiredTestInstance,
          MessagePactBuilder.consumer(pactConsumer).hasPactWith(providerNameToUse)) as BasePact<*>
>>>>>>> 70eea0cf
      }
      val executedFragments = store["executedFragments"] as MutableSet<Method>
      executedFragments.add(method)
      store.put("pact", pact)
      return pact
    } else {
      return store["pact"] as BasePact
    }
  }

  override fun afterTestExecution(context: ExtensionContext) {
    if (!context.executionException.isPresent) {
      val store = context.getStore(NAMESPACE)
      val providerInfo = store["providerInfo"] as ProviderInfo
      if (providerInfo.providerType == ProviderType.ASYNCH) {
        storePactForWrite(store)
      } else {
        val mockServer = store["mockServer"] as JUnit5MockServerSupport
        Thread.sleep(100) // give the mock server some time to have consistent state
        mockServer.close()
        val result = mockServer.validateMockServerState(null)
        if (result is PactVerificationResult.Ok) {
          storePactForWrite(store)
        } else {
          JUnitTestSupport.validateMockServerResult(result)
        }
      }
    }
  }

  private fun storePactForWrite(store: ExtensionContext.Store) {
    @Suppress("UNCHECKED_CAST")
    val pactsToWrite = store["pactsToWrite"] as MutableMap<Pair<Consumer, Provider>, Pair<BasePact, PactSpecVersion>>
    val pact = store["pact"] as BasePact
    val providerInfo = store["providerInfo"] as ProviderInfo
    val version = providerInfo.pactVersion ?: PactSpecVersion.V3

    pactsToWrite.merge(
      Pair(pact.consumer, pact.provider),
      Pair(pact, version)
    ) { (currentPact, currentVersion), _ ->
      currentPact.mergeInteractions(pact.interactions)
      Pair(currentPact, maxOf(version, currentVersion))
    }
  }

  private fun lookupPactDirectory(context: ExtensionContext): String {
    val pactFolder = AnnotationSupport.findAnnotation(context.requiredTestClass, PactFolder::class.java)
    val pactDirectory = AnnotationSupport.findAnnotation(context.requiredTestClass, PactDirectory::class.java)
    return if (pactFolder.isPresent)
      pactFolder.get().value
    else if (pactDirectory.isPresent)
      pactDirectory.get().value
    else
      BuiltToolConfig.pactDirectory
  }

  override fun afterAll(context: ExtensionContext) {
    if (!context.executionException.isPresent) {
      val store = context.getStore(NAMESPACE)
      val pactDirectory = lookupPactDirectory(context)

      @Suppress("UNCHECKED_CAST")
      val pactsToWrite =
        store["pactsToWrite"] as MutableMap<Pair<Consumer, Provider>, Pair<BasePact, PactSpecVersion>>
      pactsToWrite.values
        .forEach { (pact, version) ->
          logger.debug {
            "Writing pact ${pact.consumer.name} -> ${pact.provider.name} to file " +
              "${pact.fileForPact(pactDirectory)}"
          }
          pact.write(pactDirectory, version)
        }

      val executedFragments = store["executedFragments"] as MutableSet<Method>
      val methods = AnnotationSupport.findAnnotatedMethods(context.requiredTestClass, Pact::class.java,
        HierarchyTraversalMode.TOP_DOWN)
      if (executedFragments.size < methods.size) {
        val nonExecutedMethods = (methods - executedFragments).filter {
          !isAnnotated(it, Disabled::class.java)
        }.joinToString(", ") { it.declaringClass.simpleName + "." + it.name }
        if (nonExecutedMethods.isNotEmpty()) {
          throw AssertionError(
            "The following methods annotated with @Pact were not executed during the test: $nonExecutedMethods" +
              "\nIf these are currently a work in progress, add a @Disabled annotation to the method\n")
        }
      }
    }
  }

  companion object : KLogging() {
    val NAMESPACE = ExtensionContext.Namespace.create("pact-jvm")
  }
}<|MERGE_RESOLUTION|>--- conflicted
+++ resolved
@@ -343,15 +343,9 @@
       val providerNameToUse = if (provider.isNullOrEmpty()) providerName else provider
       val pact = when (providerType) {
         ProviderType.SYNCH, ProviderType.UNSPECIFIED -> ReflectionSupport.invokeMethod(method, context.requiredTestInstance,
-<<<<<<< HEAD
-          ConsumerPactBuilder.consumer(pactAnnotation.consumer).hasPactWith(providerNameToUse)) as BasePact
+          ConsumerPactBuilder.consumer(pactConsumer).hasPactWith(providerNameToUse)) as BasePact
         ProviderType.ASYNCH -> ReflectionSupport.invokeMethod(method, context.requiredTestInstance,
-          MessagePactBuilder.consumer(pactAnnotation.consumer).hasPactWith(providerNameToUse)) as BasePact
-=======
-          ConsumerPactBuilder.consumer(pactConsumer).hasPactWith(providerNameToUse)) as BasePact<*>
-        ProviderType.ASYNCH -> ReflectionSupport.invokeMethod(method, context.requiredTestInstance,
-          MessagePactBuilder.consumer(pactConsumer).hasPactWith(providerNameToUse)) as BasePact<*>
->>>>>>> 70eea0cf
+          MessagePactBuilder.consumer(pactConsumer).hasPactWith(providerNameToUse)) as BasePact
       }
       val executedFragments = store["executedFragments"] as MutableSet<Method>
       executedFragments.add(method)
