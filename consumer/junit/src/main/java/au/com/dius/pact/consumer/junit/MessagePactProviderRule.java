--- conflicted
+++ resolved
@@ -1,16 +1,10 @@
 package au.com.dius.pact.consumer.junit;
 
 import au.com.dius.pact.consumer.MessagePactBuilder;
-<<<<<<< HEAD
-=======
-import au.com.dius.pact.core.model.annotations.Pact;
-import au.com.dius.pact.consumer.PactConsumerConfig;
-import au.com.dius.pact.core.model.annotations.PactDirectory;
-import au.com.dius.pact.core.model.annotations.PactFolder;
->>>>>>> f1a4c34a
 import au.com.dius.pact.core.model.PactSpecVersion;
 import au.com.dius.pact.core.model.ProviderState;
 import au.com.dius.pact.core.model.annotations.Pact;
+import au.com.dius.pact.core.model.annotations.PactDirectory;
 import au.com.dius.pact.core.model.annotations.PactFolder;
 import au.com.dius.pact.core.model.messaging.Message;
 import au.com.dius.pact.core.model.messaging.MessagePact;
@@ -83,7 +77,7 @@
 				Map<String, Message> pacts;
 				if (StringUtils.isNoneEmpty(pactDef.fragment())) {
           Optional<Method> possiblePactMethod = findPactMethod(pactDef);
-          if (!possiblePactMethod.isPresent()) {
+          if (possiblePactMethod.isEmpty()) {
             base.evaluate();
             return;
           }
@@ -140,14 +134,14 @@
 		}
 
 		Optional<PactVerification> possiblePactVerification = findPactVerification(pactVerifications);
-		if (!possiblePactVerification.isPresent()) {
+		if (possiblePactVerification.isEmpty()) {
 			base.evaluate();
 			return;
 		}
 
 		PactVerification pactVerification = possiblePactVerification.get();
 		Optional<Method> possiblePactMethod = findPactMethod(pactVerification);
-		if (!possiblePactMethod.isPresent()) {
+		if (possiblePactMethod.isEmpty()) {
 			throw new UnsupportedOperationException("Could not find method with @Pact for the provider " + provider);
 		}
 
@@ -190,7 +184,7 @@
 	@SuppressWarnings("unchecked")
 	private Map<String, Message> parsePacts() {
         if (providerStateMessages == null) {
-        	providerStateMessages = new HashMap <String, Message> ();
+        	providerStateMessages = new HashMap<>();
             for (Method m: testClassInstance.getClass().getMethods()) {
                 if (conformsToSignature(m)) {
 	                Pact pact = m.getAnnotation(Pact.class);
