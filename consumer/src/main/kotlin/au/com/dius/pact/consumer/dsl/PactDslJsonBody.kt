--- conflicted
+++ resolved
@@ -640,86 +640,6 @@
   }
 
   /**
-<<<<<<< HEAD
-=======
-   * Attribute named 'timestamp' that must be an ISO formatted timestamp
-   */
-  @Deprecated("Use datetime instead")
-  fun timestamp(): PactDslJsonBody {
-    return timestamp("timestamp")
-  }
-
-  /**
-   * Attribute that must be an ISO formatted timestamp
-   * @param name
-   */
-  @Deprecated("Use datetime instead")
-  fun timestamp(name: String): PactDslJsonBody {
-    datetime(name)
-    return this
-  }
-
-  /**
-   * Attribute that must match the given datetime format
-   * @param name attribute name
-   * @param format timestamp format
-   */
-  @Deprecated("use datetime instead")
-  fun timestamp(name: String, format: String): PactDslJsonBody {
-    datetime(name, format)
-    return this
-  }
-
-  /**
-   * Attribute that must match the given timestamp format
-   * @param name attribute name
-   * @param format timestamp format
-   * @param example example date and time to use for generated bodies
-   */
-  @Deprecated("use datetime instead")
-  fun timestamp(name: String, format: String, example: Date): PactDslJsonBody {
-    return datetime(name, format, TimeZone.getDefault(), example)
-  }
-
-  /**
-   * Attribute that must match the given timestamp format
-   * @param name attribute name
-   * @param format timestamp format
-   * @param example example date and time to use for generated bodies
-   * @param timeZone time zone used for formatting of example date and time
-   */
-  @Deprecated("use datetime instead")
-  fun timestamp(name: String, format: String, example: Date, timeZone: TimeZone): PactDslJsonBody {
-    datetime(name, format, timeZone, example)
-    return this
-  }
-
-  /**
-   * Attribute that must match the given timestamp format
-   * @param name attribute name
-   * @param format timestamp format
-   * @param example example date and time to use for generated bodies
-   */
-  @Deprecated("use datetime instead")
-  fun timestamp(name: String, format: String, example: Instant): PactDslJsonBody {
-    return datetime(name, format, example)
-  }
-
-  /**
-   * Attribute that must match the given timestamp format
-   * @param name attribute name
-   * @param format timestamp format
-   * @param example example date and time to use for generated bodies
-   * @param timeZone time zone used for formatting of example date and time
-   */
-  @Deprecated("use datetime instead")
-  fun timestamp(name: String, format: String, example: Instant, timeZone: TimeZone): PactDslJsonBody {
-    datetime(name, format, timeZone, example)
-    return this
-  }
-
-  /**
->>>>>>> 5bac92c9
    * Attribute that must be an ISO formatted datetime
    * @param name
    */
