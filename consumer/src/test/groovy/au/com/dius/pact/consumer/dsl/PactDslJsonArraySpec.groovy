--- conflicted
+++ resolved
@@ -234,7 +234,6 @@
       '$[2]': [type: 'DateTime', format: "yyyy-MM-dd'T'HH:mm:ss", expression: 'today + 1 hour']]]
   }
 
-<<<<<<< HEAD
   def 'unordered array with min and max function should validate the minSize less than maxSize'() {
     when:
     new PactDslJsonArray().unorderedMinMaxArray(4, 3)
@@ -243,7 +242,6 @@
     thrown(IllegalArgumentException)
   }
 
-=======
   def 'each like with DSLPart'() {
     given:
     PactDslJsonArray body = new PactDslJsonArray()
@@ -303,5 +301,4 @@
     body.body.toString() == body2.body.toString()
     body.matchers == body2.matchers
   }
->>>>>>> d13c182e
 }