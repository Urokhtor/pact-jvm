package au.com.dius.pact.model

import java.util

import scala.collection.JavaConversions

object Fixtures {
  import HttpMethod._

  val provider = new Provider("test_provider")
  val consumer = new Consumer("test_consumer")


  val request = new Request(Get, "/", PactReader.queryStringToMap("q=p&q=p2&r=s"), JavaConversions.mapAsJavaMap(Map("testreqheader" -> "testreqheadervalue")),
    "{\"test\": true}")

  val response = new Response(200, JavaConversions.mapAsJavaMap(Map("testreqheader" -> "testreqheaderval")),
    "{\"responsetest\": true}")

<<<<<<< HEAD
  val interaction = new Interaction("test interaction", "test state", request, response)

  val interactions = util.Arrays.asList(interaction)

  val pact: Pact = new Pact(provider, consumer, interactions)
=======
  val interaction = new RequestResponseInteraction("test interaction", "test state", request, response)

  val interactions = util.Arrays.asList(interaction)

  val pact: RequestResponsePact = new RequestResponsePact(provider, consumer, interactions)
>>>>>>> d5442922
}<|MERGE_RESOLUTION|>--- conflicted
+++ resolved
@@ -17,17 +17,9 @@
   val response = new Response(200, JavaConversions.mapAsJavaMap(Map("testreqheader" -> "testreqheaderval")),
     "{\"responsetest\": true}")
 
-<<<<<<< HEAD
-  val interaction = new Interaction("test interaction", "test state", request, response)
-
-  val interactions = util.Arrays.asList(interaction)
-
-  val pact: Pact = new Pact(provider, consumer, interactions)
-=======
   val interaction = new RequestResponseInteraction("test interaction", "test state", request, response)
 
   val interactions = util.Arrays.asList(interaction)
 
   val pact: RequestResponsePact = new RequestResponsePact(provider, consumer, interactions)
->>>>>>> d5442922
 }