apply plugin: 'java'

sourceCompatibility = 1.8

repositories {
    mavenCentral()
}

dependencies {
<<<<<<< HEAD
  compile project(":pact-jvm-consumer")
=======
  compile project(":pact-jvm-consumer_${project.scalaVersion}")

  testCompile "org.junit.jupiter:junit-jupiter-api:${project.junit5Version}"
  testRuntime "org.junit.jupiter:junit-jupiter-engine:${project.junit5Version}"
  testRuntime "org.junit.vintage:junit-vintage-engine:${project.junit5Version}"
}

test {
  useJUnitPlatform()

  // Show test results.
  testLogging {
    events "passed", "skipped", "failed"
  }
>>>>>>> 4dad256d
}<|MERGE_RESOLUTION|>--- conflicted
+++ resolved
@@ -7,10 +7,7 @@
 }
 
 dependencies {
-<<<<<<< HEAD
   compile project(":pact-jvm-consumer")
-=======
-  compile project(":pact-jvm-consumer_${project.scalaVersion}")
 
   testCompile "org.junit.jupiter:junit-jupiter-api:${project.junit5Version}"
   testRuntime "org.junit.jupiter:junit-jupiter-engine:${project.junit5Version}"
@@ -24,5 +21,4 @@
   testLogging {
     events "passed", "skipped", "failed"
   }
->>>>>>> 4dad256d
 }