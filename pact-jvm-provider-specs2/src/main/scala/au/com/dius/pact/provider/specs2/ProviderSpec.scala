package au.com.dius.pact.provider.specs2

import java.io.{StringReader, File, InputStream, Reader}
import java.util.concurrent.Executors

<<<<<<< HEAD
import au.com.dius.pact.model.{FullResponseMatch, Pact, PactReader, ResponseMatching}
=======
import au.com.dius.pact.model.{FullResponseMatch, RequestResponsePact, PactReader, ResponseMatching}
>>>>>>> d5442922
import au.com.dius.pact.provider.sbtsupport.HttpClient
import org.specs2.Specification
import org.specs2.execute.Result
import org.specs2.specification.core.Fragments

import scala.collection.JavaConversions
import scala.concurrent.duration.Duration
import scala.concurrent.{Await, ExecutionContext}

trait PactInput
case class StringInput(string: String) extends PactInput
case class ReaderInput(reader: Reader) extends PactInput
case class StreamInput(stream: InputStream) extends PactInput
case class FileInput(file: File) extends PactInput

trait ProviderSpec extends Specification {

  def timeout = Duration.apply(10000, "s")

  def convertInput(input: PactInput) = {
    input match {
      case StringInput(string) => new StringReader(string)
      case ReaderInput(reader) => reader
      case StreamInput(stream) => stream
      case FileInput(file) => file
    }
  }

  override def is = {
<<<<<<< HEAD
    val pact = PactReader.loadPact(convertInput(honoursPact)).asInstanceOf[Pact]
=======
    val pact = PactReader.loadPact(convertInput(honoursPact)).asInstanceOf[RequestResponsePact]
>>>>>>> d5442922
    val fs = JavaConversions.asScalaBuffer(pact.getInteractions).map { interaction =>
      val description = s"${interaction.getProviderState} ${interaction.getDescription}"
      val test: String => Result = { url =>
        implicit val executionContext = ExecutionContext.fromExecutor(Executors.newCachedThreadPool())
        val request = interaction.getRequest.copy
        request.setPath(s"$url${interaction.getRequest.getPath}")
        val actualResponseFuture = HttpClient.run(request)
        val actualResponse = Await.result(actualResponseFuture, timeout)
        ResponseMatching.matchRules(interaction.getResponse, actualResponse) must beEqualTo(FullResponseMatch)
      }
      fragmentFactory.example(description, {inState(interaction.getProviderState, test)})
    }
    Fragments(fs :_*)
  }

  def honoursPact: PactInput

  def inState(state: String, test: String => Result): Result

  implicit def steamToPactInput(source: InputStream) : PactInput = StreamInput(source)
  implicit def stringToPactInput(source: String) : PactInput = StringInput(source)
  implicit def readerToPactInput(source: Reader) : PactInput = ReaderInput(source)
  implicit def fileToPactInput(source: File) : PactInput = FileInput(source)

}<|MERGE_RESOLUTION|>--- conflicted
+++ resolved
@@ -3,11 +3,7 @@
 import java.io.{StringReader, File, InputStream, Reader}
 import java.util.concurrent.Executors
 
-<<<<<<< HEAD
-import au.com.dius.pact.model.{FullResponseMatch, Pact, PactReader, ResponseMatching}
-=======
 import au.com.dius.pact.model.{FullResponseMatch, RequestResponsePact, PactReader, ResponseMatching}
->>>>>>> d5442922
 import au.com.dius.pact.provider.sbtsupport.HttpClient
 import org.specs2.Specification
 import org.specs2.execute.Result
@@ -37,11 +33,7 @@
   }
 
   override def is = {
-<<<<<<< HEAD
-    val pact = PactReader.loadPact(convertInput(honoursPact)).asInstanceOf[Pact]
-=======
     val pact = PactReader.loadPact(convertInput(honoursPact)).asInstanceOf[RequestResponsePact]
->>>>>>> d5442922
     val fs = JavaConversions.asScalaBuffer(pact.getInteractions).map { interaction =>
       val description = s"${interaction.getProviderState} ${interaction.getDescription}"
       val test: String => Result = { url =>
