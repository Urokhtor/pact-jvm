--- conflicted
+++ resolved
@@ -35,27 +35,16 @@
 
 case class PactSession(expected: Seq[Interaction], results: PactSessionResults) {
   import scala.collection.JavaConverters._
-<<<<<<< HEAD
+
   private def matcher = new RequestMatching(seqAsJavaList(expected.asInstanceOf[Seq[RequestResponseInteraction]]))
-=======
-
-  private def matcher = RequestMatching(expected.asInstanceOf[Seq[RequestResponseInteraction]])
->>>>>>> f6ff32a7
 
   val CrossSiteHeaders = Map[String, java.util.List[String]]("Access-Control-Allow-Origin" -> List("*").asJava)
 
   def invalidRequest(req: Request) = {
-<<<<<<< HEAD
-    val headers: Map[String, String] = CrossSiteHeaders ++ Map("Content-Type" -> "application/json",
-      "X-Pact-Unexpected-Request" -> "1")
-    new Response(500, mapAsJavaMap(headers), OptionalBody.body("{ \"error\": \"Unexpected request : " +
-      StringEscapeUtils.escapeJson(req.toString) + "\" }"))
-=======
     val headers: Map[String, java.util.List[String]] = CrossSiteHeaders ++ Map("Content-Type" -> List("application/json").asJava,
       "X-Pact-Unexpected-Request" -> List("1").asJava)
     val body = "{ \"error\": \"Unexpected request : " + StringEscapeUtils.escapeJson(req.toString) + "\" }"
     new Response(500, headers.asJava, OptionalBody.body(body.getBytes))
->>>>>>> f6ff32a7
   }
 
   def receiveRequest(req: Request): (Response, PactSession) = {
