package au.com.dius.pact.consumer;

import au.com.dius.pact.consumer.dsl.PactDslJsonBody;
import au.com.dius.pact.consumer.dsl.PactDslResponse;
import au.com.dius.pact.model.MockProviderConfig;
import au.com.dius.pact.model.MockProviderConfig$;
import au.com.dius.pact.model.PactConfig;
import au.com.dius.pact.model.PactSpecVersion;
import org.apache.commons.lang3.time.DateFormatUtils;
import org.apache.http.entity.ContentType;
import org.json.JSONObject;
import org.junit.Assert;
import org.junit.Test;

import java.io.IOException;
import java.util.Date;
import java.util.HashMap;
import java.util.Map;

public class MatchingTest {
    private static final VerificationResult PACT_VERIFIED = PactVerified$.MODULE$;

    @Test
    public void testRegexpMatchingOnBody() {
        PactDslJsonBody body = new PactDslJsonBody()
            .stringMatcher("name", "\\w+", "harry")
            .stringMatcher("position", "staff|contactor");

        PactDslJsonBody responseBody = new PactDslJsonBody()
            .stringMatcher("name", "\\w+", "harry");

        HashMap<String, String> expectedResponse = new HashMap<String, String>();
        expectedResponse.put("name", "harry");
        runTest(buildPactFragment(body, responseBody, "a test interaction that requires regex matching"),
            "{\"name\": \"Arnold\", \"position\": \"staff\"}", expectedResponse, "/hello");
    }

    @Test
    public void testMatchingByTypeOnBody() {
        PactDslJsonBody body = new PactDslJsonBody()
                .stringType("name")
                .booleanType("happy")
                .hexValue("hexCode")
                .id()
                .ipAddress("localAddress")
                .numberValue("age", 100)
                .numberType("ageAverage", 150.0)
                .integerType("age2", 200)
                .timestamp();

        PactDslJsonBody responseBody = new PactDslJsonBody();

        HashMap expectedResponse = new HashMap();
        runTest(buildPactFragment(body, responseBody, "a test interaction that requires type matching"),
            new JSONObject()
                .put("name", "Giggle and Hoot")
                .put("happy", true)
                .put("hexCode", "abcdef0123456789")
                .put("id", 1234567890)
                .put("localAddress", "192.168.0.1")
                .put("age", 100)
                .put("ageAverage", 150.0)
                .put("age2", 200)
                .put("timestamp", DateFormatUtils.ISO_DATETIME_FORMAT.format(new Date()))
                .toString(),
            expectedResponse, "/hello");
    }

    @Test
    public void testRegexpMatchingOnPath() {
        PactDslResponse fragment = ConsumerPactBuilder
            .consumer("test_consumer")
            .hasPactWith("test_provider")
            .uponReceiving("a request to match on path")
            .matchPath("/hello/[0-9]{4}")
            .method("POST")
            .body("{}", ContentType.APPLICATION_JSON)
            .willRespondWith()
            .status(200);
        Map expectedResponse = new HashMap();
        runTest(fragment, "{}", expectedResponse, "/hello/1234");
    }

    @Test
    public void testRegexpMatchingOnHeaders() {
        PactDslResponse fragment = ConsumerPactBuilder
                .consumer("test_consumer")
                .hasPactWith("test_provider")
                .uponReceiving("a request to match on headers")
                    .path("/hello")
                    .method("POST")
                    .matchHeader("testreqheader", "test.*value", "testreqheadervalue")
                .body("{}", ContentType.APPLICATION_JSON)
                .willRespondWith()
                .status(200)
                    .matchHeader("Location", ".*/hello/[0-9]+", "/hello/1234");
        Map expectedResponse = new HashMap();
        runTest(fragment, "{}", expectedResponse, "/hello");
    }

    private void runTest(PactDslResponse pactFragment, final String body, final Map expectedResponse, final String path) {
<<<<<<< HEAD
        MockProviderConfig config = MockProviderConfig.createDefault(new PactConfig(PactSpecVersion.V2));
=======
        MockProviderConfig config = MockProviderConfig$.MODULE$.createDefault(PactConfig.apply(PactSpecVersion.V2));
>>>>>>> 9b0067c7
        VerificationResult result = pactFragment.toFragment().runConsumer(config, new TestRun() {
            @Override
            public void run(MockProviderConfig config) {
                try {
                    Assert.assertEquals(new ConsumerClient(config.url()).post(path, body, ContentType.APPLICATION_JSON), expectedResponse);
                } catch (IOException e) {
                }
            }
        });

        if (result instanceof PactError) {
            throw new RuntimeException(((PactError)result).error());
        }

        Assert.assertEquals(PACT_VERIFIED, result);
    }

    private PactDslResponse buildPactFragment(PactDslJsonBody body, PactDslJsonBody responseBody, String description) {
        return ConsumerPactBuilder
            .consumer("test_consumer")
            .hasPactWith("test_provider")
            .uponReceiving(description)
                .path("/hello")
                .method("POST")
                .body(body)
            .willRespondWith()
                .status(200)
                .body(responseBody);
    }

}<|MERGE_RESOLUTION|>--- conflicted
+++ resolved
@@ -99,11 +99,7 @@
     }
 
     private void runTest(PactDslResponse pactFragment, final String body, final Map expectedResponse, final String path) {
-<<<<<<< HEAD
-        MockProviderConfig config = MockProviderConfig.createDefault(new PactConfig(PactSpecVersion.V2));
-=======
-        MockProviderConfig config = MockProviderConfig$.MODULE$.createDefault(PactConfig.apply(PactSpecVersion.V2));
->>>>>>> 9b0067c7
+        MockProviderConfig config = MockProviderConfig$.MODULE$.createDefault(new PactConfig(PactSpecVersion.V2));
         VerificationResult result = pactFragment.toFragment().runConsumer(config, new TestRun() {
             @Override
             public void run(MockProviderConfig config) {
