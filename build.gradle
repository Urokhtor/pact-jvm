--- conflicted
+++ resolved
@@ -12,15 +12,9 @@
 
 plugins {
   id 'nebula.kotlin' version '1.2.21'
-<<<<<<< HEAD
-  id 'org.jmailen.kotlinter' version '1.7.0'
-  id 'io.gitlab.arturbosch.detekt' version '1.0.0.RC6-3'
-//  id 'org.jetbrains.dokka' version '0.9.16'
-=======
   id 'org.jmailen.kotlinter' version '1.11.2'
   id 'io.gitlab.arturbosch.detekt' version '1.0.0.RC6-4'
-  id 'org.jetbrains.dokka' version '0.9.16'
->>>>>>> 2b37801d
+//  id 'org.jetbrains.dokka' version '0.9.16'
 }
 
 repositories {
@@ -52,27 +46,11 @@
     }
   }
 
-<<<<<<< HEAD
   project.ext {
     scalaVersion = '2.12'
-    scalaFullVersion = '2.12.4'
+    scalaFullVersion = '2.12.5'
     fullName = buildName(project)
   }
-=======
-    def scalaVersionLookup = [
-        '2.12': '2.12.5'
-    ]
-
-    def m = project.name =~ /.*_(2\.1\d)(_0\.\d+)?/
-    if (m.matches()) {
-      project.ext {
-          scalaVersion = m.group(1)
-          scalaFullVersion = scalaVersionLookup[m.group(1)]
-      }
-
-      buildDir = new File(projectDir, "build/$project.scalaVersion")
-    }
->>>>>>> 2b37801d
 
     apply plugin: 'java'
     apply plugin: 'scala'
@@ -124,11 +102,7 @@
     }
 
     group = 'au.com.dius'
-<<<<<<< HEAD
     version = '4.0.0-beta.0'
-=======
-    version = '3.5.17'
->>>>>>> 2b37801d
     targetCompatibility = '1.8'
     sourceCompatibility = '1.8'
 
