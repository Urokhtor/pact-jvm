buildscript {
  repositories {
    jcenter()
    mavenCentral()
    mavenLocal()
  }
  dependencies {
    classpath "org.apache.commons:commons-lang3:$commonsLang3Version"
    classpath 'org.apache.commons:commons-text:1.1'
  }
}

plugins {
  id 'nebula.kotlin' version '1.2.21'
  id 'org.jmailen.kotlinter' version '1.11.2'
  id 'io.gitlab.arturbosch.detekt' version '1.0.0.RC6-4'
  id 'org.jetbrains.dokka' version '0.9.16'
}

repositories {
  mavenLocal()
  mavenCentral()
  jcenter()
}

import org.apache.commons.text.StringEscapeUtils

subprojects {
  buildscript {
    repositories {
      jcenter()
      mavenCentral()
      mavenLocal()
    }
  }

    def scalaVersionLookup = [
<<<<<<< HEAD
        '2.11': '2.11.8'
=======
        '2.12': '2.12.5'
>>>>>>> d185b2e3
    ]

    def m = project.name =~ /.*_(2\.1\d)(_0\.\d+)?/
    if (m.matches()) {
      project.ext {
          scalaVersion = m.group(1)
          scalaFullVersion = scalaVersionLookup[m.group(1)]
      }

      buildDir = new File(projectDir, "build/$project.scalaVersion")
    }

    apply plugin: 'java'
    if (project.hasProperty('scalaVersion')) {
      apply plugin: 'scala'
    }
    apply plugin: 'groovy'
    apply plugin: 'maven'
    apply plugin: 'signing'
    apply plugin: 'codenarc'
    apply plugin: 'jacoco'
    apply plugin: 'org.jetbrains.kotlin.jvm'
    apply plugin: 'org.jmailen.kotlinter'
    apply plugin: 'io.gitlab.arturbosch.detekt'
    apply plugin: 'org.jetbrains.dokka'

    repositories {
        mavenLocal()
        mavenCentral()
        jcenter()
    }

    dependencies {
      compile "org.jetbrains.kotlin:kotlin-stdlib-jre8:$kotlinVersion"
      compile "org.jetbrains.kotlin:kotlin-reflect:$kotlinVersion"
      compile "org.slf4j:slf4j-api:${project.slf4jVersion}"
      compile "org.codehaus.groovy:groovy-all:${project.groovyVersion}:indy"
      compile('io.github.microutils:kotlin-logging:1.4.4') {
        exclude group: 'org.jetbrains.kotlin'
      }

      if (project.hasProperty('scalaVersion')) {
          compile "org.scala-lang:scala-library:${project.scalaFullVersion}"
          compile("com.typesafe.scala-logging:scala-logging_${project.scalaVersion}:3.7.2") {
            exclude group: 'org.scala-lang'
          }

          testCompile "org.specs2:specs2-core_${project.scalaVersion}:${project.specs2Version}",
            "org.specs2:specs2-junit_${project.scalaVersion}:${project.specs2Version}"
      }

      testCompile 'org.hamcrest:hamcrest-all:1.3',
        'org.mockito:mockito-core:1.10.19',
        "junit:junit:${project.junitVersion}"

      testCompile('org.spockframework:spock-core:1.1-groovy-2.4') {
        exclude group: 'org.codehaus.groovy'
      }
      testCompile "cglib:cglib:${project.cglibVersion}"
      testCompile 'org.objenesis:objenesis:2.4'
      testCompile 'io.kotlintest:kotlintest:2.0.7'
    }

    group = 'au.com.dius'
    version = '3.5.16'
    targetCompatibility = '1.8'
    sourceCompatibility = '1.8'

    tasks.withType(ScalaCompile) {
        scalaCompileOptions.additionalParameters = ['-target:jvm-1.8']
        configure(scalaCompileOptions.forkOptions) {
          memoryMaximumSize = '256m'
        }
    }

    if (project.hasProperty('scalaVersion')) {
      compileScala {
        classpath = classpath.plus(files(compileGroovy.destinationDir)).plus(files(compileKotlin.destinationDir))
        dependsOn compileGroovy, compileKotlin
      }
    }

    compileTestGroovy {
      classpath = classpath.plus(files(compileTestKotlin.destinationDir))
      dependsOn compileTestKotlin
    }

    tasks.withType(GroovyCompile) {
      groovyOptions.optimizationOptions.indy = true
    }

    tasks.withType(org.jetbrains.kotlin.gradle.tasks.KotlinCompile).all {
      kotlinOptions {
        jvmTarget = "1.8"
        apiVersion = "1.1"
      }
    }

    task dokkaJavadoc(type: org.jetbrains.dokka.gradle.DokkaTask) {
      outputFormat = 'javadoc'
      outputDirectory = "$buildDir/docs/dokkaJavadoc"
    }

    test {
      systemProperty 'pact.rootDir', "$buildDir/pacts"
    }

    jar {
        manifest.attributes provider: 'gradle',
                'Implementation-Title': project.name, 'Implementation-Version': version,
                'Implementation-Vendor': project.group, 'Implementation-Vendor-Id': project.group,
                'Specification-Vendor': project.group,
                'Specification-Title': project.name,
                'Specification-Version': version
    }

    task javadocJar(type: Jar, dependsOn: [javadoc, groovydoc, dokkaJavadoc]) {
        classifier = 'javadoc'
      if (project.hasProperty('scalaVersion')) {
        from javadoc.destinationDir, scaladoc.destinationDir, groovydoc.destinationDir, dokkaJavadoc.outputDirectory
        dependsOn << scaladoc
      } else {
        from javadoc.destinationDir, groovydoc.destinationDir, dokkaJavadoc.outputDirectory
      }
    }

    task sourceJar(type: Jar) {
        classifier = 'sources'
        from sourceSets.main.allSource
    }

    artifacts {
        archives javadocJar
        archives sourceJar
    }

    def pomCustomisation = {
        name project.name
        description StringEscapeUtils.escapeXml11(new File(projectDir, 'README.md').text)
        url 'https://github.com/DiUS/pact-jvm'
        licenses {
            license {
                name 'Apache 2'
	            url 'http://www.apache.org/licenses/LICENSE-2.0.txt'
	            distribution 'repo'
            }
        }
        scm {
            url 'https://github.com/DiUS/pact-jvm'
            connection 'https://github.com/DiUS/pact-jvm.git'
        }

	    developers {
            developer {
                id 'thetrav'
                name 'Travis Dixon'
                email 'the.trav@gmail.com'
            }
            developer {
                id 'rholshausen'
                name 'Ronald Holshausen'
                email 'rholshausen@dius.com.au'
            }
        }
    }

    uploadArchives {
        repositories {
            mavenDeployer {

                beforeDeployment { def deployment -> signing.signPom(deployment) }

                repository(url: "https://oss.sonatype.org/service/local/staging/deploy/maven2/") {
                    if (project.hasProperty('sonatypeUsername')) {
                        authentication(userName: sonatypeUsername, password: sonatypePassword)
                    }
//                     proxy(host: 'localhost', port: 3128, type: 'http')
                }

            }
        }
    }

    ext.installer = install.repositories.mavenInstaller
    ext.deployer = uploadArchives.repositories.mavenDeployer
    installer.pom.project(pomCustomisation)
    deployer.pom.project(pomCustomisation)

    signing {
        required { gradle.taskGraph.hasTask("uploadArchives") || gradle.taskGraph.hasTask("publishPlugins") }
        sign configurations.archives
    }

    codenarcMain {
        configFile = file('../config/codenarc/ruleset.groovy')
    }

    codenarcTest {
        configFile = file('../config/codenarc/rulesetTest.groovy')
    }

    check.dependsOn << 'jacocoTestReport'

  kotlinter {
    indentSize = 2
    continuationIndentSize = 2
    reporters = ['checkstyle', 'plain', 'json']
  }

  detekt {
    profile("main") {
      config = "${project.parent.projectDir}/config/detekt-config.yml"
      if (file("$projectDir/src/main/kotlin").exists()) {
        input = "$projectDir/src/main/kotlin"
      }
    }
    profile("test") {
      config = "${project.parent.projectDir}/config/detekt-config-test.yml"
      if (file("$projectDir/src/test/kotlin").exists()) {
        input = "$projectDir/src/test/kotlin"
      }
    }
  }

  check.dependsOn << 'detektCheck'

  task allDeps(type: DependencyReportTask) {}
}

tasks.addRule("Pattern: <Task>_<ScalaVersion>") { String taskName ->
  if (taskName.contains('_')) {
    def m = taskName =~ $/(.*)_(\d\.\d+)/$
    if (m.matches()) {
      task(taskName) {
        dependsOn project.childProjects.findAll { it.key.endsWith('_' + m.group(2)) }
          .collect { it.value.getTasksByName(m.group(1), false) }.flatten()
      }
    } else {
      task(taskName) {
        dependsOn project.childProjects.findAll { !(it.key ==~ /.*_\d\.\d+$/) }
          .collect { it.value.getTasksByName(taskName.split('_').first(), false) }.flatten()
      }
    }
  }
}

if (System.env.TRAVIS == 'true') {
    allprojects {
        tasks.withType(GroovyCompile) {
            groovyOptions.fork = false
        }
        tasks.withType(Test) {
            // containers (currently) have 2 dedicated cores and 4GB of memory
//            maxParallelForks = 2
            minHeapSize = '128m'
            maxHeapSize = '768m'
        }
    }
}<|MERGE_RESOLUTION|>--- conflicted
+++ resolved
@@ -35,11 +35,7 @@
   }
 
     def scalaVersionLookup = [
-<<<<<<< HEAD
         '2.11': '2.11.8'
-=======
-        '2.12': '2.12.5'
->>>>>>> d185b2e3
     ]
 
     def m = project.name =~ /.*_(2\.1\d)(_0\.\d+)?/
