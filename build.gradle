--- conflicted
+++ resolved
@@ -38,11 +38,7 @@
     return
   }
 
-<<<<<<< HEAD
   version = '5.0.0-beta.0'
-=======
-  version = '4.2.1'
->>>>>>> cd446eef
   
   buildscript {
     repositories {
