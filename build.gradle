buildscript {
  repositories {
    jcenter()
    mavenCentral()
    mavenLocal()
  }
  dependencies {
    classpath "org.apache.commons:commons-lang3:$commonsLang3Version"
    classpath 'org.apache.commons:commons-text:1.1'
  }
}

plugins {
  id 'nebula.kotlin' version '1.1.3-2'
  id 'org.jmailen.kotlinter' version '1.2.0'
  id 'io.gitlab.arturbosch.detekt' version '1.0.0.M11'
  id 'org.jetbrains.dokka' version '0.9.15'
}

import org.apache.commons.text.StringEscapeUtils

subprojects {
  buildscript {
    repositories {
      jcenter()
      mavenCentral()
      mavenLocal()
    }
  }

    configurations.all {
        resolutionStrategy.eachDependency { DependencyResolveDetails details ->
            if (details.requested.group == 'com.google.guava' && details.requested.name == 'guava' && details.requested.version > '19.0') {
                //guava-retryer is pulling a transitive dependency of guava 21-rc which has breaking changes to Netflix OSS
                details.useVersion '19.0'
            }
        }
    }

    def scalaVersionLookup = [
        '2.11': '2.11.8'
    ]

    def m = project.name =~ /.*_(2\.1\d)(_0\.\d+)?/
    if (m.matches()) {
      project.ext {
          scalaVersion = m.group(1)
          scalaFullVersion = scalaVersionLookup[m.group(1)]
      }

      buildDir = new File(projectDir, "build/$project.scalaVersion")
    }

    apply plugin: 'java'
    apply plugin: 'scala'
    apply plugin: 'groovy'
    apply plugin: 'maven'
    apply plugin: 'signing'
    apply plugin: 'codenarc'
    apply plugin: 'jacoco'
    apply plugin: 'org.jetbrains.kotlin.jvm'
    apply plugin: 'org.jmailen.kotlinter'
    apply plugin: 'io.gitlab.arturbosch.detekt'
    apply plugin: 'org.jetbrains.dokka'

    repositories {
        mavenLocal()
        mavenCentral()
        jcenter()
    }

    dependencies {
      compile "org.jetbrains.kotlin:kotlin-stdlib-jre7:$kotlinVersion"
      compile "org.jetbrains.kotlin:kotlin-reflect:$kotlinVersion"
      compile "org.slf4j:slf4j-api:${project.slf4jVersion}"
      compile "org.codehaus.groovy:groovy-all:${project.groovyVersion}:indy"
      compile 'io.github.microutils:kotlin-logging:1.4.4'

      if (project.hasProperty('scalaVersion')) {
          compile "org.scala-lang:scala-library:${project.scalaFullVersion}",
            "org.scala-lang:scala-compiler:${project.scalaFullVersion}",
            "com.typesafe.scala-logging:scala-logging_${project.scalaVersion}:3.4.0"

          testCompile "org.specs2:specs2-core_${project.scalaVersion}:${project.specs2Version}",
            "org.specs2:specs2-junit_${project.scalaVersion}:${project.specs2Version}"
      }

      testCompile 'org.hamcrest:hamcrest-all:1.3',
        'org.mockito:mockito-core:1.10.19',
        "junit:junit:${project.junitVersion}"

      testCompile "org.codehaus.groovy:groovy-all:${project.groovyVersion}:indy"
      testCompile('org.spockframework:spock-core:1.1-groovy-2.4') {
        exclude group: 'org.codehaus.groovy'
      }
      testCompile "cglib:cglib:${project.cglibVersion}"
      testCompile 'org.objenesis:objenesis:2.4'
    }

    group = 'au.com.dius'
<<<<<<< HEAD
    version = '3.5.3-jre7.0'
    targetCompatibility = '1.7'
    sourceCompatibility = '1.7'
=======
    version = '3.5.4'
    targetCompatibility = '1.8'
    sourceCompatibility = '1.8'
>>>>>>> 7c1f6d37

    tasks.withType(ScalaCompile) {
        scalaCompileOptions.additionalParameters = ['-target:jvm-1.7']
        configure(scalaCompileOptions.forkOptions) {
          memoryMaximumSize = '256m'
        }
    }

    compileScala {
      classpath = classpath.plus(files(compileGroovy.destinationDir)).plus(files(compileKotlin.destinationDir))
      dependsOn compileGroovy, compileKotlin
    }

    compileTestGroovy {
      dependsOn compileTestKotlin
    }

    tasks.withType(GroovyCompile) {
      groovyOptions.optimizationOptions.indy = true
    }

    tasks.withType(org.jetbrains.kotlin.gradle.tasks.KotlinCompile).all {
      kotlinOptions {
        jvmTarget = "1.6"
      }
    }

    task dokkaJavadoc(type: org.jetbrains.dokka.gradle.DokkaTask) {
      outputFormat = 'javadoc'
      outputDirectory = "$buildDir/docs/dokkaJavadoc"
    }

    test {
      systemProperty 'pact.rootDir', "$buildDir/pacts"
    }

    jar {
        manifest.attributes provider: 'gradle',
                'Implementation-Title': project.name, 'Implementation-Version': version,
                'Implementation-Vendor': project.group, 'Implementation-Vendor-Id': project.group,
                'Specification-Vendor': project.group,
                'Specification-Title': project.name,
                'Specification-Version': version
    }

    task javadocJar(type: Jar, dependsOn: [javadoc, scaladoc, groovydoc, dokkaJavadoc]) {
        classifier = 'javadoc'
        from javadoc.destinationDir, scaladoc.destinationDir, groovydoc.destinationDir, dokkaJavadoc.outputDirectory
    }

    task sourceJar(type: Jar) {
        classifier = 'sources'
        from sourceSets.main.allSource
    }

    artifacts {
        archives javadocJar
        archives sourceJar
    }

    def pomCustomisation = {
        name project.name
        description StringEscapeUtils.escapeXml11(new File(projectDir, 'README.md').text)
        url 'https://github.com/DiUS/pact-jvm'
        licenses {
            license {
                name 'Apache 2'
	            url 'http://www.apache.org/licenses/LICENSE-2.0.txt'
	            distribution 'repo'
            }
        }
        scm {
            url 'https://github.com/DiUS/pact-jvm'
            connection 'https://github.com/DiUS/pact-jvm.git'
        }

	    developers {
            developer {
                id 'thetrav'
                name 'Travis Dixon'
                email 'the.trav@gmail.com'
            }
            developer {
                id 'rholshausen'
                name 'Ronald Holshausen'
                email 'rholshausen@dius.com.au'
            }
        }
    }

    uploadArchives {
        repositories {
            mavenDeployer {

                beforeDeployment { def deployment -> signing.signPom(deployment) }

                repository(url: "https://oss.sonatype.org/service/local/staging/deploy/maven2/") {
                    if (project.hasProperty('sonatypeUsername')) {
                        authentication(userName: sonatypeUsername, password: sonatypePassword)
                    }
//                     proxy(host: 'localhost', port: 3128, type: 'http')
                }

            }
        }
    }

    ext.installer = install.repositories.mavenInstaller
    ext.deployer = uploadArchives.repositories.mavenDeployer
    installer.pom.project(pomCustomisation)
    deployer.pom.project(pomCustomisation)

    signing {
        required { gradle.taskGraph.hasTask("uploadArchives") || gradle.taskGraph.hasTask("publishPlugins") }
        sign configurations.archives
    }

    codenarcMain {
        configFile = file('../config/codenarc/ruleset.groovy')
    }

    codenarcTest {
        configFile = file('../config/codenarc/rulesetTest.groovy')
    }

    check.dependsOn << 'jacocoTestReport'

    compileGroovy.dependsOn << 'copyMainKotlinClasses'

  kotlinter {
    indentSize = 2
  }

  detekt {
    config = "${project.parent.projectDir}/config/detekt-config.yml"
  }

  check.dependsOn << 'detektCheck'

}

tasks.addRule("Pattern: <Task>_<ScalaVersion>") { String taskName ->
  def m = taskName =~ $/(.*)_(\d\.\d+)/$
  if (m.matches()) {
    task(taskName) {
      dependsOn project.childProjects.findAll { it.key.endsWith('_' + m.group(2)) }
        .collect { it.value.getTasksByName(m.group(1), false) }.flatten()
    }
  }
}

if (System.env.TRAVIS == 'true') {
    allprojects {
        tasks.withType(GroovyCompile) {
            groovyOptions.fork = false
        }
        tasks.withType(Test) {
            // containers (currently) have 2 dedicated cores and 4GB of memory
            maxParallelForks = 2
            minHeapSize = '128m'
        }
    }
}<|MERGE_RESOLUTION|>--- conflicted
+++ resolved
@@ -98,15 +98,9 @@
     }
 
     group = 'au.com.dius'
-<<<<<<< HEAD
     version = '3.5.3-jre7.0'
     targetCompatibility = '1.7'
     sourceCompatibility = '1.7'
-=======
-    version = '3.5.4'
-    targetCompatibility = '1.8'
-    sourceCompatibility = '1.8'
->>>>>>> 7c1f6d37
 
     tasks.withType(ScalaCompile) {
         scalaCompileOptions.additionalParameters = ['-target:jvm-1.7']
