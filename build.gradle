--- conflicted
+++ resolved
@@ -107,15 +107,9 @@
     }
 
     group = 'au.com.dius'
-<<<<<<< HEAD
     version = '3.5.5-jre7.0'
     targetCompatibility = '1.7'
     sourceCompatibility = '1.7'
-=======
-    version = '3.5.6'
-    targetCompatibility = '1.8'
-    sourceCompatibility = '1.8'
->>>>>>> efb45e50
 
     tasks.withType(ScalaCompile) {
         scalaCompileOptions.additionalParameters = ['-target:jvm-1.7']
