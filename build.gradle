--- conflicted
+++ resolved
@@ -89,19 +89,6 @@
     }
 
     dependencies {
-<<<<<<< HEAD
-      compile "org.jetbrains.kotlin:kotlin-stdlib-jdk8:$kotlinVersion"
-      compile "org.jetbrains.kotlin:kotlin-reflect:$kotlinVersion"
-      compile "org.slf4j:slf4j-api:${project.slf4jVersion}"
-      compile('io.github.microutils:kotlin-logging:1.4.4') {
-        exclude group: 'org.jetbrains.kotlin'
-=======
-      if (project.hasProperty('scalaVersion')) {
-        testCompile "org.specs2:specs2-core_${project.scalaVersion}:${project.specs2Version}",
-            "org.specs2:specs2-junit_${project.scalaVersion}:${project.specs2Version}"
->>>>>>> 52be0115
-      }
-
       testCompile 'org.hamcrest:hamcrest-all:1.3',
         'org.mockito:mockito-core:1.10.19',
         "junit:junit:${project.junitVersion}"
