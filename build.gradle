buildscript {
  repositories {
    jcenter()
    mavenCentral()
    mavenLocal()
  }
  dependencies {
    classpath 'org.apache.commons:commons-text:1.5'
  }
}

plugins {
<<<<<<< HEAD
  id 'nebula.kotlin' version '1.2.71'
  id 'org.jmailen.kotlinter' version '1.11.2'
  id 'io.gitlab.arturbosch.detekt' version '1.0.0.RC8'
  id 'org.jetbrains.dokka' version '0.9.17'
  id 'com.github.johnrengelman.shadow' version '2.0.4'
=======
  id 'nebula.kotlin' version '1.3.0'
  id 'org.jmailen.kotlinter' version '1.20.0'
  id 'io.gitlab.arturbosch.detekt' version '1.0.0.RC9.2'
  id 'org.jetbrains.dokka' version '0.9.16'
  id 'com.github.johnrengelman.shadow' version '2.0.4' apply false
>>>>>>> 4dad256d
}

import org.apache.commons.text.StringEscapeUtils

<<<<<<< HEAD
String buildName(Project project) {
  if (project.name.startsWith('pact-jvm')) {
    project.name
  } else {
    if (project.parent) {
      buildName(project.parent) + '-' + project.name
    } else {
      project.name
    }
  }
}
=======
def scalaVersionLookup = [
  '2.12': '2.12.7'
]
>>>>>>> 4dad256d

allprojects {
  group = 'au.com.dius'

  repositories {
    mavenLocal()
    mavenCentral()
    jcenter()
  }

  targetCompatibility = '1.8'
  sourceCompatibility = '1.8'
}

subprojects {
<<<<<<< HEAD
  version = '4.0.0-beta.0'
=======
  version = '3.6.0-rc.2'
>>>>>>> 4dad256d
  
  buildscript {
    repositories {
      jcenter()
      mavenCentral()
      mavenLocal()
    }
  }

<<<<<<< HEAD
  project.ext {
    scalaVersion = '2.12'
    scalaFullVersion = '2.12.5'
  }
=======
  configurations {
    groovyDoc
  }

    def m = project.name =~ /.*_(2\.1\d)(_0\.\d+)?/
    if (m.matches()) {
      project.ext {
          scalaVersion = m.group(1)
          scalaFullVersion = scalaVersionLookup[m.group(1)]
      }

      buildDir = new File(projectDir, "build/$project.scalaVersion")
    }
>>>>>>> 4dad256d

    apply plugin: 'java'
    apply plugin: 'scala'
    apply plugin: 'groovy'
    apply plugin: 'maven'
    apply plugin: 'signing'
    apply plugin: 'codenarc'
    apply plugin: 'jacoco'
    apply plugin: 'org.jetbrains.kotlin.jvm'
    apply plugin: 'org.jmailen.kotlinter'
    apply plugin: 'io.gitlab.arturbosch.detekt'
    apply plugin: 'org.jetbrains.dokka'

    repositories {
        mavenLocal()
        mavenCentral()
        jcenter()
    }

    dependencies {
      testCompile 'org.hamcrest:hamcrest-all:1.3',
        'org.mockito:mockito-core:1.10.19',
        "junit:junit:${project.junitVersion}"

      testCompile('org.spockframework:spock-core:1.1-groovy-2.4') {
        exclude group: 'org.codehaus.groovy'
      }
      testRuntime "cglib:cglib:${project.cglibVersion}"
      testCompile 'org.objenesis:objenesis:2.6'
      testCompile 'io.kotlintest:kotlintest:2.0.7'
      testCompile "org.codehaus.groovy:groovy:${project.groovyVersion}:indy"

      groovyDoc "org.codehaus.groovy:groovy-all:${project.groovyVersion}"
    }

    tasks.withType(ScalaCompile) {
        scalaCompileOptions.additionalParameters = ['-target:jvm-1.8']
        configure(scalaCompileOptions.forkOptions) {
          memoryMaximumSize = '256m'
        }
    }

    compileScala {
      classpath = classpath.plus(files(compileGroovy.destinationDir)).plus(files(compileKotlin.destinationDir))
      dependsOn compileGroovy, compileKotlin
    }

    compileTestGroovy {
      classpath = classpath.plus(files(compileTestKotlin.destinationDir))
      dependsOn compileTestKotlin
    }

    tasks.withType(GroovyCompile) {
      groovyOptions.optimizationOptions.indy = true
    }

    tasks.withType(Groovydoc) {
      groovyClasspath = project.configurations.groovyDoc
    }

    tasks.withType(org.jetbrains.kotlin.gradle.tasks.KotlinCompile).all {
      kotlinOptions {
        jvmTarget = "1.8"
      }
    }

    task dokkaJavadoc(type: org.jetbrains.dokka.gradle.DokkaTask) {
      outputFormat = 'javadoc'
      outputDirectory = "$buildDir/docs/dokkaJavadoc"
    }

    jar {
        manifest {
          attributes provider: 'gradle',
            'Implementation-Title': project.name, 'Implementation-Version': version,
            'Implementation-Vendor': project.group, 'Implementation-Vendor-Id': project.group,
            'Specification-Vendor': project.group,
            'Specification-Title': project.name,
            'Specification-Version': version,
            'Automatic-Module-Name': project.group + "." + project.name
        }
    }

    task javadocJar(type: Jar, dependsOn: [javadoc, groovydoc, dokkaJavadoc]) {
        classifier = 'javadoc'
      if (project.hasProperty('scalaVersion')) {
        from javadoc.destinationDir, scaladoc.destinationDir, groovydoc.destinationDir, dokkaJavadoc.outputDirectory
        dependsOn << scaladoc
      } else {
        from javadoc.destinationDir, groovydoc.destinationDir, dokkaJavadoc.outputDirectory
      }
    }

    task sourceJar(type: Jar) {
        classifier = 'sources'
        from sourceSets.main.allSource
    }

    artifacts {
        archives javadocJar
        archives sourceJar
    }

    def pomCustomisation = {
        name project.name
        description StringEscapeUtils.escapeXml11(new File(projectDir, 'README.md').text)
        url 'https://github.com/DiUS/pact-jvm'
        licenses {
            license {
                name 'Apache 2'
	            url 'http://www.apache.org/licenses/LICENSE-2.0.txt'
	            distribution 'repo'
            }
        }
        scm {
            url 'https://github.com/DiUS/pact-jvm'
            connection 'https://github.com/DiUS/pact-jvm.git'
        }

	    developers {
            developer {
                id 'thetrav'
                name 'Travis Dixon'
                email 'the.trav@gmail.com'
            }
            developer {
                id 'rholshausen'
                name 'Ronald Holshausen'
                email 'rholshausen@dius.com.au'
            }
        }
    }

    uploadArchives {
        repositories {
            mavenDeployer {

                beforeDeployment { def deployment -> signing.signPom(deployment) }

                repository(url: "https://oss.sonatype.org/service/local/staging/deploy/maven2/") {
                    if (project.hasProperty('sonatypeUsername')) {
                        authentication(userName: sonatypeUsername, password: sonatypePassword)
                    }
                }

            }
        }
    }

    ext.installer = install.repositories.mavenInstaller
    ext.deployer = uploadArchives.repositories.mavenDeployer
    installer.pom.project(pomCustomisation)
    deployer.pom.project(pomCustomisation)

    signing {
        required { gradle.taskGraph.hasTask("uploadArchives") || gradle.taskGraph.hasTask("publishPlugins") }
        sign configurations.archives
    }

    codenarcMain {
<<<<<<< HEAD
        configFile = file("${project.rootDir}/config/codenarc/ruleset.groovy")
    }

    codenarcTest {
        configFile = file("${project.rootDir}/config/codenarc/rulesetTest.groovy")
=======
        configFile = rootProject.file('config/codenarc/ruleset.groovy')
    }

    codenarcTest {
        configFile = rootProject.file('config/codenarc/rulesetTest.groovy')
>>>>>>> 4dad256d
    }

    check.dependsOn << 'jacocoTestReport'

  kotlinter {
    indentSize = 2
    continuationIndentSize = 2
    reporters = ['checkstyle', 'plain', 'json']
  }

  detekt {
<<<<<<< HEAD
    profile("main") {
      config = "${project.rootDir}/config/detekt-config.yml"
      if (file("$projectDir/src/main/kotlin").exists()) {
        input = "$projectDir/src/main/kotlin"
      }
    }
    profile("test") {
      config = "${project.rootDir}/config/detekt-config-test.yml"
      if (file("$projectDir/src/test/kotlin").exists()) {
        input = "$projectDir/src/test/kotlin"
      }
    }
=======
    config = files(rootProject.file("config/detekt-config.yml"))
>>>>>>> 4dad256d
  }

  task allDeps(type: DependencyReportTask) {}
}

if (System.env.TRAVIS == 'true') {
    allprojects {
        tasks.withType(GroovyCompile) {
            groovyOptions.fork = false
        }
        tasks.withType(Test) {
            // containers (currently) have 2 dedicated cores and 4GB of memory
//            maxParallelForks = 2
            minHeapSize = '128m'
            maxHeapSize = '768m'
        }
    }
}

if (System.env.UBERJAR == 'true') {
  apply plugin: 'maven-publish'
  apply plugin: 'signing'
  apply plugin: "com.github.johnrengelman.shadow"

  dependencies {
    compile "org.jetbrains.kotlin:kotlin-stdlib-jdk8:$kotlinVersion"
    compile "org.jetbrains.kotlin:kotlin-reflect:$kotlinVersion"
    compile "org.slf4j:slf4j-api:${project.slf4jVersion}"
    compile "org.codehaus.groovy:groovy:${project.groovyVersion}:indy"
    compile('io.github.microutils:kotlin-logging:1.4.4') {
      exclude group: 'org.jetbrains.kotlin'
    }
    compile "org.scala-lang:scala-library:${project.scalaFullVersion}"
    compile("com.typesafe.scala-logging:scala-logging_2.12:3.7.2") {
      exclude group: 'org.scala-lang'
    }

    compile project(':pact-jvm-consumer-groovy_2.12')
    compile project(':pact-jvm-consumer-java8_2.12')
    compile project(':pact-jvm-consumer-junit5_2.12')
    compile project(':pact-jvm-consumer-junit_2.12')
    compile project(':pact-jvm-consumer-specs2_2.12')
    compile project(':pact-jvm-consumer_2.12')
    compile project(':pact-jvm-matchers_2.12')
    compile project(':pact-jvm-model')
    compile project(':pact-jvm-pact-broker')
    compile project(':pact-jvm-provider-junit5_2.12')
    compile project(':pact-jvm-provider-junit_2.12')
    compile project(':pact-jvm-provider-scalasupport_2.12')
    compile project(':pact-jvm-provider-scalatest_2.12')
    compile project(':pact-jvm-provider-specs2_2.12')
    compile project(':pact-jvm-provider-spring_2.12')
    compile project(':pact-jvm-provider_2.12')
  }

  publishing {
    publications {
      shadow(MavenPublication) { publication ->
        project.shadow.component(publication)

        pom.withXml {
          asNode().children().last() + {
            resolveStrategy = Closure.DELEGATE_FIRST

            name project.name
            description 'JVM implementation of the consumer driven contract library pact.'
            url 'https://github.com/DiUS/pact-jvm'
            licenses {
              license {
                name 'Apache 2'
                url 'http://www.apache.org/licenses/LICENSE-2.0.txt'
                distribution 'repo'
              }
            }
            scm {
              url 'https://github.com/DiUS/pact-jvm'
              connection 'https://github.com/DiUS/pact-jvm.git'
            }

            developers {
              developer {
                id 'thetrav'
                name 'Travis Dixon'
                email 'the.trav@gmail.com'
              }
              developer {
                id 'rholshausen'
                name 'Ronald Holshausen'
                email 'rholshausen@dius.com.au'
              }
            }
          }
        }
      }
    }
    repositories {
      maven {
        url "https://oss.sonatype.org/service/local/staging/deploy/maven2"
        credentials {
          username sonatypeUsername
          password sonatypePassword
        }
      }
    }
  }

  signing {
    sign publishing.publications.shadow
  }

  shadowJar {
    mergeServiceFiles()
    mergeGroovyExtensionModules()
    zip64 = true
    manifest {
      attributes provider: 'gradle',
        'Implementation-Title': project.name, 'Implementation-Version': version,
        'Implementation-Vendor': project.group, 'Implementation-Vendor-Id': project.group,
        'Specification-Vendor': project.group,
        'Specification-Title': project.name,
        'Specification-Version': version
    }
  }
}<|MERGE_RESOLUTION|>--- conflicted
+++ resolved
@@ -10,24 +10,24 @@
 }
 
 plugins {
-<<<<<<< HEAD
-  id 'nebula.kotlin' version '1.2.71'
-  id 'org.jmailen.kotlinter' version '1.11.2'
-  id 'io.gitlab.arturbosch.detekt' version '1.0.0.RC8'
-  id 'org.jetbrains.dokka' version '0.9.17'
-  id 'com.github.johnrengelman.shadow' version '2.0.4'
-=======
   id 'nebula.kotlin' version '1.3.0'
   id 'org.jmailen.kotlinter' version '1.20.0'
   id 'io.gitlab.arturbosch.detekt' version '1.0.0.RC9.2'
-  id 'org.jetbrains.dokka' version '0.9.16'
+  id 'org.jetbrains.dokka' version '0.9.17'
   id 'com.github.johnrengelman.shadow' version '2.0.4' apply false
->>>>>>> 4dad256d
-}
+}
+
+repositories {
+  mavenLocal()
+  mavenCentral()
+  jcenter()
+}
+
+apply plugin: 'maven-publish'
+apply plugin: 'signing'
 
 import org.apache.commons.text.StringEscapeUtils
 
-<<<<<<< HEAD
 String buildName(Project project) {
   if (project.name.startsWith('pact-jvm')) {
     project.name
@@ -39,11 +39,6 @@
     }
   }
 }
-=======
-def scalaVersionLookup = [
-  '2.12': '2.12.7'
-]
->>>>>>> 4dad256d
 
 allprojects {
   group = 'au.com.dius'
@@ -59,11 +54,7 @@
 }
 
 subprojects {
-<<<<<<< HEAD
   version = '4.0.0-beta.0'
-=======
-  version = '3.6.0-rc.2'
->>>>>>> 4dad256d
   
   buildscript {
     repositories {
@@ -73,28 +64,17 @@
     }
   }
 
-<<<<<<< HEAD
   project.ext {
     scalaVersion = '2.12'
     scalaFullVersion = '2.12.5'
   }
-=======
+
   configurations {
     groovyDoc
   }
 
-    def m = project.name =~ /.*_(2\.1\d)(_0\.\d+)?/
-    if (m.matches()) {
-      project.ext {
-          scalaVersion = m.group(1)
-          scalaFullVersion = scalaVersionLookup[m.group(1)]
-      }
-
-      buildDir = new File(projectDir, "build/$project.scalaVersion")
-    }
->>>>>>> 4dad256d
-
-    apply plugin: 'java'
+
+  apply plugin: 'java'
     apply plugin: 'scala'
     apply plugin: 'groovy'
     apply plugin: 'maven'
@@ -253,19 +233,11 @@
     }
 
     codenarcMain {
-<<<<<<< HEAD
-        configFile = file("${project.rootDir}/config/codenarc/ruleset.groovy")
-    }
-
-    codenarcTest {
-        configFile = file("${project.rootDir}/config/codenarc/rulesetTest.groovy")
-=======
         configFile = rootProject.file('config/codenarc/ruleset.groovy')
     }
 
     codenarcTest {
         configFile = rootProject.file('config/codenarc/rulesetTest.groovy')
->>>>>>> 4dad256d
     }
 
     check.dependsOn << 'jacocoTestReport'
@@ -277,22 +249,7 @@
   }
 
   detekt {
-<<<<<<< HEAD
-    profile("main") {
-      config = "${project.rootDir}/config/detekt-config.yml"
-      if (file("$projectDir/src/main/kotlin").exists()) {
-        input = "$projectDir/src/main/kotlin"
-      }
-    }
-    profile("test") {
-      config = "${project.rootDir}/config/detekt-config-test.yml"
-      if (file("$projectDir/src/test/kotlin").exists()) {
-        input = "$projectDir/src/test/kotlin"
-      }
-    }
-=======
     config = files(rootProject.file("config/detekt-config.yml"))
->>>>>>> 4dad256d
   }
 
   task allDeps(type: DependencyReportTask) {}
@@ -313,10 +270,6 @@
 }
 
 if (System.env.UBERJAR == 'true') {
-  apply plugin: 'maven-publish'
-  apply plugin: 'signing'
-  apply plugin: "com.github.johnrengelman.shadow"
-
   dependencies {
     compile "org.jetbrains.kotlin:kotlin-stdlib-jdk8:$kotlinVersion"
     compile "org.jetbrains.kotlin:kotlin-reflect:$kotlinVersion"
