buildscript {
  repositories {
    jcenter()
    mavenCentral()
    mavenLocal()
  }
  dependencies {
    classpath 'org.apache.commons:commons-text:1.5'
  }
}

plugins {
  id 'org.jetbrains.kotlin.jvm' version '1.4.10'
//  id 'org.jmailen.kotlinter' version '3.2.0'
  id 'io.gitlab.arturbosch.detekt' version '1.14.1'
  id 'org.jetbrains.dokka' version '1.4.10' apply false
  id 'org.javamodularity.moduleplugin' version '1.7.0' apply false
}

import org.apache.commons.text.StringEscapeUtils

allprojects {
  apply plugin: 'maven-publish'
  apply plugin: 'signing'

  repositories {
    mavenLocal()
    mavenCentral()
    jcenter()
  }

  targetCompatibility = '11'
  sourceCompatibility = '11'
}

subprojects {

  if (name in ['core']) {
    return
  }

<<<<<<< HEAD
  version = '4.2.0-beta.2'
=======
  version = '4.1.14'
>>>>>>> d11e1742
  
  buildscript {
    repositories {
      jcenter()
      mavenCentral()
      mavenLocal()
    }
  }

  configurations {
    groovyDoc
  }

  apply plugin: 'java'
  apply plugin: 'groovy'
  apply plugin: 'codenarc'
  if (!System.env.TRAVIS) {
    apply plugin: 'jacoco'
  }
  apply plugin: 'org.jetbrains.kotlin.jvm'
//  apply plugin: 'org.jmailen.kotlinter'
  apply plugin: 'io.gitlab.arturbosch.detekt'
  if (System.env.TRAVIS != 'true') {
    apply plugin: 'org.jetbrains.dokka'
  }
  apply plugin: "org.javamodularity.moduleplugin"

  dependencies {
    implementation "org.jetbrains.kotlin:kotlin-stdlib:$kotlinVersion"
    implementation "org.jetbrains.kotlin:kotlin-reflect:$kotlinVersion"
  }

  java {
    modularity.inferModulePath = true
  }

    compileTestGroovy {
      classpath = classpath.plus(files(compileTestKotlin.destinationDir))
      dependsOn compileTestKotlin
    }

    tasks.withType(GroovyCompile) {
      groovyOptions.optimizationOptions.indy = true
    }

    tasks.withType(Groovydoc) {
      groovyClasspath = project.configurations.groovyDoc
    }

    tasks.withType(org.jetbrains.kotlin.gradle.tasks.KotlinCompile).all {
      kotlinOptions {
        jvmTarget = "11"
      }
    }

<<<<<<< HEAD
=======
  if (System.env.CI != 'true') {
    task dokkaJavadoc(type: org.jetbrains.dokka.gradle.DokkaTask) {
      outputFormat = 'javadoc'
      outputDirectory = "$buildDir/docs/dokkaJavadoc"
    }
  }

>>>>>>> d11e1742
    jar {
        manifest {
          attributes provider: 'gradle',
            'Implementation-Title': project.name, 'Implementation-Version': archiveVersion,
            'Implementation-Vendor': project.group, 'Implementation-Vendor-Id': project.group,
            'Specification-Vendor': project.group,
            'Specification-Title': project.name,
            'Specification-Version': archiveVersion,
            'Automatic-Module-Name': project.group + "." + project.name.replaceAll('-', '_')
        }
    }

  if (System.env.CI != 'true') {
    task javadocJar(type: Jar, dependsOn: [javadoc, groovydoc, dokkaJavadoc]) {
      archiveClassifier = 'javadoc'
      from javadoc.destinationDir, groovydoc.destinationDir, dokkaJavadoc.outputDirectory
    }
  } else {
    task javadocJar(type: Jar, dependsOn: [javadoc, groovydoc]) {
      archiveClassifier = 'javadoc'
      from javadoc.destinationDir, groovydoc.destinationDir
    }
  }

    task sourceJar(type: Jar) {
      archiveClassifier = 'sources'
      from sourceSets.main.allSource
    }

  test {
    useJUnitPlatform()

    if (System.env.CI == 'true') {
      testLogging {
        exceptionFormat "full"
        showCauses true
        showExceptions true
        showStackTraces true
        showStandardStreams false
        events "passed", "skipped", "failed"
      }
    } else {
      // Show test results.
      testLogging {
        events "passed", "skipped", "failed"
      }
    }
  }

  publishing {
    publications {
      mavenPublication(MavenPublication) {
        from components.java
        artifact sourceJar
        artifact javadocJar
        pom {
          name = project.name
          description = StringEscapeUtils.escapeXml11(new File(projectDir, 'README.md').text)
          url = 'https://github.com/DiUS/pact-jvm'
          licenses {
            license {
              name = 'Apache 2'
              url = 'http://www.apache.org/licenses/LICENSE-2.0.txt'
              distribution = 'repo'
            }
          }
          scm {
            url = 'https://github.com/DiUS/pact-jvm'
            connection = 'https://github.com/DiUS/pact-jvm.git'
          }

          developers {
            developer {
              id = 'thetrav'
              name = 'Travis Dixon'
              email = 'the.trav@gmail.com'
            }
            developer {
              id = 'rholshausen'
              name = 'Ronald Holshausen'
              email = 'rholshausen@dius.com.au'
            }
          }
        }
      }
    }
    repositories {
      maven {
        url "https://oss.sonatype.org/service/local/staging/deploy/maven2"
        if (project.hasProperty('sonatypeUsername')) {
          credentials {
            username sonatypeUsername
            password sonatypePassword
          }
        }
      }
    }
  }

  if (System.env.CI != 'true') {
    signing {
      sign publishing.publications.mavenPublication
    }
  }

  codenarc {
    toolVersion = "1.6.1"
  }

  codenarcMain {
      configFile = rootProject.file('config/codenarc/ruleset.groovy')
  }

  codenarcTest {
      configFile = rootProject.file('config/codenarc/rulesetTest.groovy')
  }

  if (!System.env.TRAVIS) {
    check.dependsOn << 'jacocoTestReport'
  }

//  kotlinter {
//    indentSize = 2
//    reporters = ['checkstyle', 'plain', 'json']
//  }

  detekt {
    failFast = false
    config = files(rootProject.file("config/detekt-config.yml"))
  }

  task allDeps(type: DependencyReportTask) {}
}<|MERGE_RESOLUTION|>--- conflicted
+++ resolved
@@ -39,11 +39,7 @@
     return
   }
 
-<<<<<<< HEAD
   version = '4.2.0-beta.2'
-=======
-  version = '4.1.14'
->>>>>>> d11e1742
   
   buildscript {
     repositories {
@@ -60,9 +56,7 @@
   apply plugin: 'java'
   apply plugin: 'groovy'
   apply plugin: 'codenarc'
-  if (!System.env.TRAVIS) {
-    apply plugin: 'jacoco'
-  }
+  apply plugin: 'jacoco'
   apply plugin: 'org.jetbrains.kotlin.jvm'
 //  apply plugin: 'org.jmailen.kotlinter'
   apply plugin: 'io.gitlab.arturbosch.detekt'
@@ -99,16 +93,6 @@
       }
     }
 
-<<<<<<< HEAD
-=======
-  if (System.env.CI != 'true') {
-    task dokkaJavadoc(type: org.jetbrains.dokka.gradle.DokkaTask) {
-      outputFormat = 'javadoc'
-      outputDirectory = "$buildDir/docs/dokkaJavadoc"
-    }
-  }
-
->>>>>>> d11e1742
     jar {
         manifest {
           attributes provider: 'gradle',
@@ -226,7 +210,7 @@
       configFile = rootProject.file('config/codenarc/rulesetTest.groovy')
   }
 
-  if (!System.env.TRAVIS) {
+  if (!System.env.CI) {
     check.dependsOn << 'jacocoTestReport'
   }
 
