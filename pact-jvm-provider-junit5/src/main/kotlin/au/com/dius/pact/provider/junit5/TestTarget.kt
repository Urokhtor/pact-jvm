package au.com.dius.pact.provider.junit5

import au.com.dius.pact.model.DirectorySource
import au.com.dius.pact.model.Interaction
import au.com.dius.pact.model.PactBrokerSource
import au.com.dius.pact.model.PactSource
import au.com.dius.pact.model.RequestResponseInteraction
import au.com.dius.pact.model.v3.messaging.Message
import au.com.dius.pact.provider.ConsumerInfo
import au.com.dius.pact.provider.HttpClientFactory
import au.com.dius.pact.provider.IProviderVerifier
import au.com.dius.pact.provider.PactVerification
import au.com.dius.pact.provider.ProviderClient
import au.com.dius.pact.provider.ProviderInfo
import org.apache.http.client.methods.HttpUriRequest
import java.net.URL
import java.net.URLClassLoader
import java.util.function.Function
import java.util.function.Supplier

/**
 * Interface to a test target
 */
interface TestTarget {
  /**
   * Returns information about the provider
   */
  fun getProviderInfo(serviceName: String, pactSource: PactSource? = null): ProviderInfo

  /**
   * Prepares the request for the interaction.
   *
   * @return a pair of the client class and request to use for the test, or null if there is none
   */
  fun prepareRequest(interaction: Interaction, context: Map<String, Any?>): Pair<Any, Any>?

  /**
   * If this is a request response (HTTP or HTTPS) target
   */
  fun isHttpTarget(): Boolean

  /**
   * Executes the test (using the client and request from prepareRequest, if any)
   *
   * @return Map of failures, or an empty map if there were not any
   */
  fun executeInteraction(client: Any?, request: Any?): Map<String, Any>

  /**
   * Prepares the verifier for use during the test
   */
  fun prepareVerifier(verifier: IProviderVerifier, testInstance: Any)
}

/**
 * Test target for HTTP tests. This is the default target.
 *
 * @property host Host to bind to. Defaults to localhost.
 * @property port Port that the provider is running on. Defaults to 8080.
 * @property path The path that the provider is mounted on. Defaults to the root path.
 */
open class HttpTestTarget @JvmOverloads constructor (
  val host: String = "localhost",
  val port: Int = 8080,
  val path: String = "/"
) : TestTarget {
  override fun isHttpTarget() = true

  override fun getProviderInfo(serviceName: String, pactSource: PactSource?): ProviderInfo {
    val providerInfo = ProviderInfo(serviceName)
    providerInfo.setPort(port)
    providerInfo.setHost(host)
    providerInfo.setProtocol("http")
    providerInfo.setPath(path)
    return providerInfo
  }

  override fun prepareRequest(interaction: Interaction, context: Map<String, Any?>): Pair<Any, Any>? {
    val providerClient = ProviderClient(getProviderInfo("provider"), HttpClientFactory())
    if (interaction is RequestResponseInteraction) {
      return providerClient.prepareRequest(interaction.request.generatedRequest(context)) to providerClient
    }
    throw UnsupportedOperationException("Only request/response interactions can be used with an HTTP test target")
  }

  override fun prepareVerifier(verifier: IProviderVerifier, testInstance: Any) { }

  override fun executeInteraction(client: Any?, request: Any?): Map<String, Any> {
    val providerClient = client as ProviderClient
    val httpRequest = request as HttpUriRequest
    return providerClient.executeRequest(providerClient.getHttpClient(), httpRequest)
  }

  companion object {
    /**
     * Creates a HttpTestTarget from a URL. If the URL does not contain a port, 8080 will be used.
     */
    @JvmStatic
    fun fromUrl(url: URL) = HttpTestTarget(url.host,
        if (url.port == -1) 8080 else url.port,
        if (url.path == null) "/" else url.path)
  }
}

/**
 * Test target for providers using HTTPS.
 *
 * @property host Host to bind to. Defaults to localhost.
 * @property port Port that the provider is running on. Defaults to 8080.
 * @property path The path that the provider is mounted on. Defaults to the root path.
 * @property insecure Supports using certs that will not be verified. You need this enabled if you are using self-signed
 * or untrusted certificates. Defaults to false.
 */
open class HttpsTestTarget @JvmOverloads constructor (
  host: String = "localhost",
  port: Int = 8443,
  path: String = "",
  val insecure: Boolean = false
) : HttpTestTarget(host, port, path) {

  override fun getProviderInfo(serviceName: String, pactSource: PactSource?): ProviderInfo {
    val providerInfo = super.getProviderInfo(serviceName, pactSource)
    providerInfo.setProtocol("https")
    providerInfo.isInsecure = insecure
    return providerInfo
  }

  companion object {
    /**
     * Creates a HttpsTestTarget from a URL. If the URL does not contain a port, 443 will be used.
     *
     * @param insecure Supports using certs that will not be verified. You need this enabled if you are using self-signed
     * or untrusted certificates. Defaults to false.
     */
    @JvmStatic
    @JvmOverloads
    fun fromUrl(url: URL, insecure: Boolean = false) = HttpsTestTarget(url.host,
      if (url.port == -1) 443 else url.port, if (url.path == null) "/" else url.path, insecure)
  }
}

/**
 * Test target for use with asynchronous providers (like with message queues).
 *
 * This target will look for methods with a @PactVerifyProvider annotation where the value is the description of the
 * interaction.
 *
 * @property packagesToScan List of packages to scan for methods with @PactVerifyProvider annotations. Defaults to the
 * full test classpath.
 */
open class AmpqTestTarget(val packagesToScan: List<String> = emptyList()) : TestTarget {
  override fun isHttpTarget() = false

  override fun getProviderInfo(serviceName: String, pactSource: PactSource?): ProviderInfo {
    val providerInfo = ProviderInfo(serviceName)
    providerInfo.verificationType = PactVerification.ANNOTATED_METHOD
    providerInfo.packagesToScan = packagesToScan

    if (pactSource is PactBrokerSource<*>) {
      val (_, _, _, pacts) = pactSource
      providerInfo.consumers = pacts.entries.flatMap { e -> e.value.map { p -> ConsumerInfo(e.key.name, p) } }
    } else if (pactSource is DirectorySource<*>) {
      val (_, pacts) = pactSource
      providerInfo.consumers = pacts.entries.map { e -> ConsumerInfo(e.value.consumer.name, e.value) }
    }
    return providerInfo
  }

  override fun prepareRequest(interaction: Interaction, context: Map<String, Any?>): Pair<Any, Any>? {
    if (interaction is Message) {
      return null
    }
    throw UnsupportedOperationException("Only message interactions can be used with an AMPQ test target")
  }

<<<<<<< HEAD
  override fun prepareVerifier(verifier: IProviderVerifier, testInstance: Any) {
    verifier.projectClasspath = Supplier { (ClassLoader.getSystemClassLoader() as URLClassLoader).urLs.toList() }
=======
  override fun prepareVerifier(verifier: ProviderVerifier, testInstance: Any) {
    verifier.projectClasspath = Supplier {
      val classLoader = ClassLoader.getSystemClassLoader()
      when (classLoader) {
          is URLClassLoader -> classLoader.urLs.toList()
        else -> emptyList()
      }
    }
>>>>>>> 09babcae
    val defaultProviderMethodInstance = verifier.providerMethodInstance
    verifier.providerMethodInstance = Function { m ->
      if (m.declaringClass == testInstance.javaClass) {
        testInstance
      } else {
        defaultProviderMethodInstance.apply(m)
      }
    }
  }

  override fun executeInteraction(client: Any?, request: Any?): Map<String, Any> {
    return emptyMap()
  }
}<|MERGE_RESOLUTION|>--- conflicted
+++ resolved
@@ -173,11 +173,7 @@
     throw UnsupportedOperationException("Only message interactions can be used with an AMPQ test target")
   }
 
-<<<<<<< HEAD
   override fun prepareVerifier(verifier: IProviderVerifier, testInstance: Any) {
-    verifier.projectClasspath = Supplier { (ClassLoader.getSystemClassLoader() as URLClassLoader).urLs.toList() }
-=======
-  override fun prepareVerifier(verifier: ProviderVerifier, testInstance: Any) {
     verifier.projectClasspath = Supplier {
       val classLoader = ClassLoader.getSystemClassLoader()
       when (classLoader) {
@@ -185,7 +181,6 @@
         else -> emptyList()
       }
     }
->>>>>>> 09babcae
     val defaultProviderMethodInstance = verifier.providerMethodInstance
     verifier.providerMethodInstance = Function { m ->
       if (m.declaringClass == testInstance.javaClass) {
